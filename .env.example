--- conflicted
+++ resolved
@@ -348,12 +348,12 @@
 INTERNET_COMPUTER_PRIVATE_KEY=
 INTERNET_COMPUTER_ADDRESS=
 
-<<<<<<< HEAD
+
 #Cloudflare AI Gateway
 CLOUDFLARE_GW_ENABLED=        # Set to true to enable Cloudflare AI Gateway
 CLOUDFLARE_AI_ACCOUNT_ID=     # Cloudflare AI Account ID - found in the Cloudflare Dashboard under AI Gateway
 CLOUDFLARE_AI_GATEWAY_ID=     # Cloudflare AI Gateway ID - found in the Cloudflare Dashboard under AI Gateway
-=======
+
 # Aptos
 APTOS_PRIVATE_KEY=              # Aptos private key
 APTOS_NETWORK=                  # Must be one of mainnet, testnet
@@ -463,5 +463,4 @@
 
 # Verifiable Inference Configuration
 VERIFIABLE_INFERENCE_ENABLED=false # Set to false to disable verifiable inference
-VERIFIABLE_INFERENCE_PROVIDER=opacity # Options: opacity
->>>>>>> 234c2b01
+VERIFIABLE_INFERENCE_PROVIDER=opacity # Options: opacity