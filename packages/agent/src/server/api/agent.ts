--- conflicted
+++ resolved
@@ -1,26 +1,15 @@
-<<<<<<< HEAD
-import type { Character, Agent, Content, IAgentRuntime, Media, Memory } from '@elizaos/core';
-import { ChannelType, composeContext, createUniqueUuid, logger, messageHandlerTemplate, ModelTypes, parseJSONObjectFromText, stringToUuid, validateCharacterConfig, validateUuid } from '@elizaos/core';
-=======
-import type { Character, Agent, Content, IAgentRuntime, Media, Memory, UUID } from '@elizaos/core';
-import { ChannelType, composeContext, createUniqueUuid, logger, messageHandlerTemplate, ModelClass, parseJSONObjectFromText, stringToUuid, validateCharacterConfig, validateUuid } from '@elizaos/core';
->>>>>>> e50edecd
+import type { Agent, Character, Content, IAgentRuntime, Media, Memory, UUID } from '@elizaos/core';
+import { ChannelType, composeContext, createUniqueUuid, logger, messageHandlerTemplate, ModelTypes, parseJSONObjectFromText, validateUuid } from '@elizaos/core';
 import express from 'express';
 import fs from 'node:fs';
 import path from 'node:path';
 import type { AgentServer } from '..';
-import { jsonToCharacter, loadCharacter, upload } from '../loader';
+import { upload } from '../loader';
 
 interface ApiError {
     code: string;
     message: string;
     details?: unknown;
-}
-
-interface ApiResponse<T> {
-    success: boolean;
-    data?: T;
-    error?: ApiError;
 }
 
 interface CustomRequest extends express.Request {
@@ -74,24 +63,31 @@
     });
 
 
+
     // Get specific agent details
     router.get('/:agentId', async (req, res) => {
         const agentId = validateUuid(req.params.agentId);
         if (!agentId) {
-            logger.warn("[AGENT GET] Invalid agent ID format");
-            res.status(400).json({
-                success: false,
-                error: {
-                    code: 'INVALID_ID',
-                    message: 'Invalid agent ID format'
-                }
-            });
-            return;
-        }
-
-
-        try {
-            const agent = await db.getAgent(agentId);
+            res.status(400).json({
+                success: false,
+                error: {
+                    code: 'INVALID_ID',
+                    message: 'Invalid agent ID format'
+                }
+            });
+            return;
+        }
+
+        let runtime = agents.get(agentId);
+        if (!runtime) {
+            runtime = Array.from(agents.values()).find(
+                (a) => a.character.name.toLowerCase() === agentId.toLowerCase()
+            );
+        }
+
+
+        try {
+            const agent = await runtime.databaseAdapter.getAgent(agentId);
             if (!agent) {
                 logger.warn("[AGENT GET] Agent not found");
                 res.status(404).json({
@@ -105,7 +101,6 @@
             }
 
             // check if agent is running
-            const runtime = agents.get(agentId);
             const status = runtime ? "active" : "inactive";
 
             res.json({
@@ -174,15 +169,21 @@
     router.patch('/:agentId', async (req, res) => {
         const agentId = validateUuid(req.params.agentId);
         if (!agentId) {
-            logger.warn("[AGENT UPDATE] Invalid agent ID format");
-            res.status(400).json({
-                success: false,
-                error: {
-                    code: 'INVALID_ID',
-                    message: 'Invalid agent ID format'
-                }
-            });
-            return;
+            res.status(400).json({
+                success: false,
+                error: {
+                    code: 'INVALID_ID',
+                    message: 'Invalid agent ID format'
+                }
+            });
+            return;
+        }
+
+        let runtime = agents.get(agentId);
+        if (!runtime) {
+            runtime = Array.from(agents.values()).find(
+                (a) => a.character.name.toLowerCase() === agentId.toLowerCase()
+            );
         }
 
         const updates = req.body;
@@ -190,13 +191,10 @@
         try {
             // Handle other updates if any
             if (Object.keys(updates).length > 0) {
-                await db.updateAgent(agentId, updates);
-            }
-
-            const updatedAgent = await db.getAgent(agentId);
-            
-            // check if agent is running
-            const runtime = agents.get(agentId);
+                await runtime.databaseAdapter.updateAgent(agentId, updates);
+            }
+
+            const updatedAgent = await runtime.databaseAdapter.getAgent(agentId);
                 
             if (runtime) {
                 // stop existing runtime
@@ -270,20 +268,26 @@
     router.post('/:agentId', async (req, res) => {
         const agentId = validateUuid(req.params.agentId);
         if (!agentId) {
-            logger.warn("[AGENT START] Invalid agent ID format");
-            res.status(400).json({
-                success: false,
-                error: {
-                    code: 'INVALID_ID',
-                    message: 'Invalid agent ID format'
-                }
-            });
-            return;
+            res.status(400).json({
+                success: false,
+                error: {
+                    code: 'INVALID_ID',
+                    message: 'Invalid agent ID format'
+                }
+            });
+            return;
+        }
+
+        let runtime = agents.get(agentId);
+        if (!runtime) {
+            runtime = Array.from(agents.values()).find(
+                (a) => a.character.name.toLowerCase() === agentId.toLowerCase()
+            );
         }
 
         try {
             // Check if agent exists
-            const agent = await db.getAgent(agentId);
+            const agent = await runtime.databaseAdapter.getAgent(agentId);
             if (!agent) {
                 logger.warn("[AGENT START] Agent not found");
                 res.status(404).json({
@@ -297,7 +301,6 @@
             }
 
             // Check if agent is already running
-            const runtime = agents.get(agentId);
             if (runtime) {
                 logger.info(`[AGENT START] Agent ${agentId} is already running`);
                 res.json({
@@ -346,21 +349,26 @@
     router.delete('/:agentId', async (req, res) => {
         const agentId = validateUuid(req.params.agentId);
         if (!agentId) {
-            logger.warn("[AGENT DELETE] Invalid agent ID format");
-            res.status(400).json({
-                success: false,
-                error: {
-                    code: 'INVALID_ID',
-                    message: 'Invalid agent ID format'
-                }
-            });
-            return;
-        }
-        try {
-            await db.deleteAgent(agentId);
+            res.status(400).json({
+                success: false,
+                error: {
+                    code: 'INVALID_ID',
+                    message: 'Invalid agent ID format'
+                }
+            });
+            return;
+        }
+
+        let runtime = agents.get(agentId);
+        if (!runtime) {
+            runtime = Array.from(agents.values()).find(
+                (a) => a.character.name.toLowerCase() === agentId.toLowerCase()
+            );
+        }
+        try {
+            await runtime.databaseAdapter.deleteAgent(agentId);
 
             // if agent is running, stop it
-            const runtime = agents.get(agentId);
             if (runtime) {
                 server?.unregisterAgent(agentId);
             }
@@ -433,10 +441,9 @@
                 worldId,
             });
 
-            await db.createRelationship({
+            await runtime.databaseAdapter.createRelationship({
                 sourceEntityId: userId,
                 targetEntityId: runtime.agentId,
-                agentId: runtime.agentId,
                 tags: ["message_interaction"],
                 metadata: {
                     lastInteraction: Date.now(),
@@ -1059,19 +1066,19 @@
 
         try {
             const worldId = req.query.worldId as string;
-            const rooms = await db.getRoomsForParticipant(agentId);
+            const rooms = await runtime.databaseAdapter.getRoomsForParticipant(agentId);
             
             const roomDetails = await Promise.all(
                 rooms.map(async (roomId) => {
                     try {
-                        const roomData = await db.getRoom(roomId);
+                        const roomData = await runtime.databaseAdapter.getRoom(roomId);
                         if (!roomData) return null;
                         
                         if (worldId && roomData.worldId !== worldId) {
                             return null;
                         }
                         
-                        const entities = await db.getEntitiesForRoom(roomId, agentId, true);
+                        const entities = await runtime.databaseAdapter.getEntitiesForRoom(roomId, true);
                         
                         return {
                             id: roomId,
@@ -1149,9 +1156,9 @@
                 worldId,
             });
             
-            await db.addParticipant(runtime.agentId, roomName);
+            await runtime.databaseAdapter.addParticipant(runtime.agentId, roomName);
             await runtime.ensureParticipantInRoom(userId, roomId);
-            await db.setParticipantUserState(roomId, userId, agentId, "FOLLOWED");
+            await runtime.databaseAdapter.setParticipantUserState(roomId, userId, "FOLLOWED");
             
             res.status(201).json({
                 success: true,
@@ -1178,6 +1185,24 @@
 
     router.get('/:agentId/rooms/:roomId', async (req, res) => {
         const agentId = validateUuid(req.params.agentId);
+        if (!agentId) {
+            res.status(400).json({
+                success: false,
+                error: {
+                    code: 'INVALID_ID',
+                    message: 'Invalid agent ID format'
+                }
+            });
+            return;
+        }
+
+        let runtime = agents.get(agentId);
+        if (!runtime) {
+            runtime = Array.from(agents.values()).find(
+                (a) => a.character.name.toLowerCase() === agentId.toLowerCase()
+            );
+        }
+        
         const roomId = validateUuid(req.params.roomId);
 
         if (!agentId || !roomId) {
@@ -1192,7 +1217,7 @@
         }
 
         try {
-            const room = await db.getRoom(roomId);
+            const room = await runtime.databaseAdapter.getRoom(roomId);
             if (!room) {
                 res.status(404).json({
                     success: false,
@@ -1204,7 +1229,7 @@
                 return;
             }
 
-            const entities = await db.getEntitiesForRoom(roomId, agentId, true);
+            const entities = await runtime.databaseAdapter.getEntitiesForRoom(roomId, true);
             
             res.json({
                 success: true,
@@ -1231,6 +1256,24 @@
 
     router.patch('/:agentId/rooms/:roomId', async (req, res) => {
         const agentId = validateUuid(req.params.agentId);
+        if (!agentId) {
+            res.status(400).json({
+                success: false,
+                error: {
+                    code: 'INVALID_ID',
+                    message: 'Invalid agent ID format'
+                }
+            });
+            return;
+        }
+
+        let runtime = agents.get(agentId);
+        if (!runtime) {
+            runtime = Array.from(agents.values()).find(
+                (a) => a.character.name.toLowerCase() === agentId.toLowerCase()
+            );
+        }
+        
         const roomId = validateUuid(req.params.roomId);
 
         if (!agentId || !roomId) {
@@ -1245,7 +1288,7 @@
         }
 
         try {
-            const room = await db.getRoom(roomId);
+            const room = await runtime.databaseAdapter.getRoom(roomId);
             if (!room) {
                 res.status(404).json({
                     success: false,
@@ -1258,9 +1301,9 @@
             }
 
             const updates = req.body;
-            await db.updateRoom(roomId, updates);
-
-            const updatedRoom = await db.getRoom(roomId);
+            await runtime.databaseAdapter.updateRoom({...updates, roomId});
+
+            const updatedRoom = await runtime.databaseAdapter.getRoom(roomId);
             res.json({
                 success: true,
                 data: updatedRoom
@@ -1280,6 +1323,23 @@
 
     router.delete('/:agentId/rooms/:roomId', async (req, res) => {
         const agentId = validateUuid(req.params.agentId);
+        if (!agentId) {
+            res.status(400).json({
+                success: false,
+                error: {
+                    code: 'INVALID_ID',
+                    message: 'Invalid agent ID format'
+                }
+            });
+            return;
+        }
+
+        let runtime = agents.get(agentId);
+        if (!runtime) {
+            runtime = Array.from(agents.values()).find(
+                (a) => a.character.name.toLowerCase() === agentId.toLowerCase()
+            );
+        }
         const roomId = validateUuid(req.params.roomId);
 
         if (!agentId || !roomId) {
@@ -1294,7 +1354,7 @@
         }
 
         try {
-            await db.deleteRoom(roomId);
+            await runtime.databaseAdapter.deleteRoom(roomId);
             res.status(204).send();
         } catch (error) {
             logger.error(`[ROOM DELETE] Error deleting room ${roomId}:`, error);
