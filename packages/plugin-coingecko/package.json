{
    "name": "@elizaos/plugin-coingecko",
    "version": "0.25.6-alpha.1",
    "main": "dist/index.js",
    "type": "module",
    "types": "dist/index.d.ts",
    "dependencies": {
        "@elizaos/core": "workspace:*",
        "axios": "^1.6.7",
        "tsup": "^8.3.5"
    },
    "devDependencies": {
        "@biomejs/biome": "1.9.4",
        "@vitest/coverage-v8": "^1.2.2",
        "vitest": "^1.2.2"
    },
    "scripts": {
        "build": "tsup --format esm --dts",
        "dev": "tsup --format esm --dts --watch",
        "test": "vitest run",
        "test:watch": "vitest watch",
        "test:coverage": "vitest run --coverage",
        "clean": "rm -rf dist",
        "lint": "biome lint .",
        "lint:fix": "biome check --apply .",
        "format": "biome format .",
        "format:fix": "biome format --write ."
<<<<<<< HEAD
=======
    },
    "publishConfig": {
        "access": "public"
>>>>>>> ba3cee3d
    }
}<|MERGE_RESOLUTION|>--- conflicted
+++ resolved
@@ -25,11 +25,8 @@
         "lint:fix": "biome check --apply .",
         "format": "biome format .",
         "format:fix": "biome format --write ."
-<<<<<<< HEAD
-=======
     },
     "publishConfig": {
         "access": "public"
->>>>>>> ba3cee3d
     }
 }