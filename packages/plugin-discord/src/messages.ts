--- conflicted
+++ resolved
@@ -199,65 +199,6 @@
           if (message.id && !content.inReplyTo) {
             content.inReplyTo = createUniqueUuid(this.runtime, message.id);
           }
-<<<<<<< HEAD
-
-          // Validate components before sending
-          let validatedComponents: DiscordActionRow[] | undefined;
-          if (Array.isArray(content.components)) {
-            validatedComponents = content.components.filter(
-              (component): component is DiscordActionRow => {
-                if (!component || typeof component !== 'object') return false;
-
-                const isActionRow = component.type === 1 && Array.isArray(component.components);
-                if (!isActionRow) return false;
-
-                // Validate nested components
-                return component.components.every((comp): comp is DiscordComponentOptions => {
-                  if (!comp || typeof comp !== 'object') return false;
-                  if (comp.type !== 2 && comp.type !== 3) return false;
-                  if (!comp.custom_id) return false;
-                  return true;
-                });
-              }
-            );
-
-            if (validatedComponents.length === 0) {
-              logger.warn('No valid components found in content');
-              validatedComponents = undefined;
-            }
-          }
-
-          const messages = await sendMessageInChunks(
-            message.channel as TextChannel,
-            content.text || '',
-            message.id,
-            files,
-            validatedComponents
-          );
-
-          const memories: Memory[] = [];
-          for (const m of messages) {
-            const actions = content.actions;
-
-            const memory: Memory = {
-              id: createUniqueUuid(this.runtime, m.id),
-              entityId: this.runtime.agentId,
-              agentId: this.runtime.agentId,
-              content: {
-                ...content,
-                actions,
-                components: validatedComponents,
-                inReplyTo: messageId,
-                url: m.url,
-                channelType: type,
-              },
-              roomId,
-              createdAt: m.createdTimestamp,
-            };
-            memories.push(memory);
-          }
-=======
->>>>>>> 1a8a5634
 
           try {
             const messages = await sendMessageInChunks(channel, content.text, message.id, files);
@@ -303,16 +244,11 @@
             return [];
           }
         } catch (error) {
-<<<<<<< HEAD
-          logger.error('Error sending message:', error);
-          return [];
-=======
           console.error('Error handling message:', error);
           if (typingData.interval && !typingData.cleared) {
             clearInterval(typingData.interval);
             typingData.cleared = true;
           }
->>>>>>> 1a8a5634
         }
       };
 
