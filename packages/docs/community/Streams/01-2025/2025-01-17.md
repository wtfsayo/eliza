---
sidebar_position: 10
title: 'What Did You Get Done This Week? #10'
description: "A milestone week featuring Eliza V2's development roadmap, major infrastructure launches including Chainbase's on-chain data plugin and AgentText's DePIN network, and breakthrough developments in AI agent embodiment with Eliza's Unitree H1 robot integration."
---

# What Did You Get Done This Week? #10

**From Digital to Physical: Builders Push Boundaries with Robot Integration, DePIN Networks, and Next-Gen Agent Infrastructure**

<div className="responsive-iframe">
  <iframe
    src="https://www.youtube.com/embed/1voboZEQTAw"
    title="YouTube video player"
    allow="accelerometer; autoplay; clipboard-write; encrypted-media; gyroscope; picture-in-picture"
    allowFullScreen
  />
</div>

- Date: 2025-01-17
- Twitter Spaces: https://x.com/i/spaces/1BdGYErEaoyGX
- YouTube Link: https://www.youtube.com/watch?v=1voboZEQTAw

## Summary

This Spaces was a forum for developers and builders in the open-source AI agent space to share their progress.

**Themes**

- **Agent Development:** Many participants were focused on building and improving AI agents for various purposes, including trading, community management, security, and content creation.
- **Integration with Web3:** Several projects aimed to integrate AI agents with blockchain technology, particularly in areas like DeFi, social networking, and tokenomics.
- **Community Engagement:** There was a strong emphasis on community involvement, with projects seeking feedback, launching community-driven initiatives, and developing tools for community management.
- **Open Source:** The importance of open-source development was highlighted, with projects sharing code and collaborating on frameworks like Eliza.
- **Tokenomics:** Several participants discussed their tokenomics models, including staking, rewards, and governance.
- **3D and Embodiment:** There was a recurring theme of creating 3D representations of AI agents and exploring their embodiment in physical or virtual forms.
- **Privacy and Security:** Multiple projects focused on improving security and privacy in Web3 through AI agents.

**Updates**

- **Eliza V2:**

  - Shaw mentioned a small group working on V2, which is significantly different from V1 but shares some core APIs.
  - Key focuses include:
    - **Inventory system:** A unified system for managing wallets, real-world integrations (e.g., Shopify), and associated actions.
    - **CLI:** A command-line interface for initializing templates, adding plugins/providers, setting up databases, editing memories/agents, and importing/exporting them.
    - **Monorepo structure:** Streamlining development and onboarding new team members.
  - V2 aims to solve V1's problems and introduce new ideas.
  - Shaw will be streaming V2 development after the tour of Asia.

- **Infrastructure & Tools:**

  - Chainbase launched a plugin for Eliza enabling AI agents to access real-time on-chain data using natural language
  - AgentText.fun is building a DePIN network of physical mobile devices for SMS functionality and authentication
  - Void AI launched a cross-chain privacy mixer using AI for optimal trading routes and MEV protection
  - Igor announced SQLite rewrite to Rust with vector embeddings and inference capabilities

- **Community & Social:**

  - Discover launched their SDK with fully managed AI community features
  - Dark Sun released an investigate feature for synthesizing news and creating ongoing case investigations
  - Coordinate introduced an agent on Farcaster for community value attestation
  - Gods.fun launched their devotion program with 20% of tokens staked in first 48 hours

<<<<<<< HEAD
- **Embodiment & Voice:**
  - Eliza showcased progress on physical embodiment using Unitree H1 robot with Old World Labs modifications
  - Multiple projects reported progress on voice integration and 3D avatar development

## Hot Takes

- **Web 2 Companies May Never Have Open APIs**
  "We're anticipating a world where agents will be able to do more than what APIs will let them do, right? Because, you know, Web 2 apps, it's going to be a long time before the open web is truly accessible via API. And for some of these big company product managers, like it might never happen." - _AgentTextdotfun_ [00:43:55]

- **The "Approve Agent" Paradigm vs. Traditional Wallet Connections**
  "So the general idea is the old way of using dApps to connect the wallet to a website is very confusing and risky for normal people... But if you use an AI agent, what you could do is to approve certain funds in your wallet to an AI agent, and this AI agent will do everything on our behalf, like trading tokens, tipping people, playing games, and doing social things." - _xiao_zcloak_ [00:29:07]

- **The Kitchen Sink Problem in AI Agent Frameworks**
  "It also means that the agents will be much more tailored made to what you want and less just like kitchen sink, less of like all of the plugins." - _shawmakesmagic_ [00:04:00]

- **Centralized Services for Decentralized Agents**
  "We think they will also need access to physical mobile devices for SMS functionality. At minimum, just for like authenticating into web apps and sites and things like that. So we're building a DePIN network of physical mobile devices, Android devices, where through this network, an agent can autonomously provision phone numbers and then two-way encrypted...SMS from that device anywhere in the world to be able to use that functionality." - _AgentTextdotfun_ [00:44:23]
=======
-   **Web 2 Companies May Never Have Open APIs**
       "We're anticipating a world where agents will be able to do more than what APIs will let them do, right? Because, you know, Web 2 apps, it's going to be a long time before the open web is truly accessible via API. And for some of these big company product managers, like it might never happen." - *AgentTextdotfun* [00:43:55]

-   **The "Approve Agent" Paradigm vs. Traditional Wallet Connections**
       "So the general idea is the old way of using dApps to connect the wallet to a website is very confusing and risky for normal people... But if you use an AI agent, what you could do is to approve certain funds in your wallet to an AI agent, and this AI agent will do everything on our behalf, like trading tokens, tipping people, playing games, and doing social things." - *xiao_zcloak* [00:29:07]

-   **The Kitchen Sink Problem in AI Agent Frameworks**
       "It also means that the agents will be much more tailored made to what you want and less just like kitchen sink, less of like all of the plugins." - *shawmakesmagic* [00:04:00]

-   **Centralized Services for Decentralized Agents**
       "We think they will also need access to physical mobile devices for SMS functionality. At minimum, just for like authenticating into web apps and sites and things like that. So we're building a DePIN network of physical mobile devices, Android devices, where through this network, an agent can autonomously provision phone numbers and then two-way encrypted...SMS from that device anywhere in the world to be able to use that functionality." - *AgentTextdotfun* [00:44:23]

-   **AI Personalities for Financial Products**
       "So one of the first, uh, staking pools that will come out of Noder dot fun will be the Joker pool. Um, it's got personality, you know, and it's given exciting, um, updates such as we've just, you know, done this much, we've got this much state, the APY is this, and you know it's being trained completely with the personality that is being given." - *Nasdao_* [00:52:06]
>>>>>>> a6d1201f

- **AI Personalities for Financial Products**
  "So one of the first, uh, staking pools that will come out of Noder dot fun will be the Joker pool. Um, it's got personality, you know, and it's given exciting, um, updates such as we've just, you know, done this much, we've got this much state, the APY is this, and you know it's being trained completely with the personality that is being given." - \_Nasdao\_\_ [00:52:06]

## Timestamps

- [00:01:00](https://www.youtube.com/watch?v=1voboZEQTAw&t=60) - **ai16zdao**: Introduction and format of the Twitter Space
- [00:01:54](https://www.youtube.com/watch?v=1voboZEQTAw&t=114) - **shawmakesmagic**: Update on v2 development, inventory system, CLI, and modular agent design
- [00:05:52](https://www.youtube.com/watch?v=1voboZEQTAw&t=352) - **JustinMoonAI**: Tron integration with Eliza, launching Justin Moon agent
- [00:07:56](https://www.youtube.com/watch?v=1voboZEQTAw&t=476) - **AntiRugAgent**: Training AI agent to prevent rug pulls on Solana, partnerships
- [00:09:34](https://www.youtube.com/watch?v=1voboZEQTAw&t=574) - **rckprtr**: Web3 social network "Discover", AI agent for community management, using Eliza starter kit
<<<<<<< HEAD
- [00:11:52](https://www.youtube.com/watch?v=1voboZEQTAw&t=712) - **dreygo\_**: Kyra AI market-making agent, white paper release, HowieDuhzit framework improvements
=======
- [00:11:52](https://www.youtube.com/watch?v=1voboZEQTAw&t=712) - **dreygo_**: Kyra AI market-making agent, white paper release, HowieDuhzit framework improvements
>>>>>>> a6d1201f
- [00:13:54](https://www.youtube.com/watch?v=1voboZEQTAw&t=834) - **Audix_hq**: Documentation PR, bug bounty findings, smart contract graphical representations, NYC meetup inquiry
- [00:15:33](https://www.youtube.com/watch?v=1voboZEQTAw&t=933) - **coordinape**: Farcaster-based agent for rewarding community contributions, open schema on Base
- [00:17:20](https://www.youtube.com/watch?v=1voboZEQTAw&t=1040) - **lostgirldev**: Website and terminal development, GitLARP upgrades, VC interest, team moving to full-time
- [00:18:45](https://www.youtube.com/watch?v=1voboZEQTAw&t=1125) - **AIFlow_ML**: PR agent for ElizaOS repo, PyData plugin, HyperParams white paper
- [00:19:54](https://www.youtube.com/watch?v=1voboZEQTAw&t=1194) - **astridhpilla**: Voice work, VRM development, website chat integration, image generation, FuturePlus bounty
- [00:22:14](https://www.youtube.com/watch?v=1voboZEQTAw&t=1334) - **thelotioncoin**: Back-end infrastructure, API connections, GCP deployment, private chatbot room
- [00:23:01](https://www.youtube.com/watch?v=1voboZEQTAw&t=1381) - **RodrigoSotoAlt**: Plugin for persistent memory and community IDs (Employee Cards), voice integration, Abstract plugin
- [00:24:18](https://www.youtube.com/watch?v=1voboZEQTAw&t=1458) - **berliangor**: Database layer, rewriting SQLite in Rust, enabling inference in SQL queries
<<<<<<< HEAD
- [00:26:22](https://www.youtube.com/watch?v=1voboZEQTAw&t=1582) - **unl\_\_cky**: Telegram launch, Escapism artwork, refactoring interactions loop, sarcastic responses, video and audio generation
=======
- [00:26:22](https://www.youtube.com/watch?v=1voboZEQTAw&t=1582) - **unl__cky**: Telegram launch, Escapism artwork, refactoring interactions loop, sarcastic responses, video and audio generation
>>>>>>> a6d1201f
- [00:28:51](https://www.youtube.com/watch?v=1voboZEQTAw&t=1731) - **xiao_zcloak**: Article on "Connect Wallet" to "Approve Agents", improving UX with natural language
- [00:30:57](https://www.youtube.com/watch?v=1voboZEQTAw&t=1857) - **0xnavkumar**: Verifiable TEE Network with Eigen Layer for deploying Eliza instances
- [00:31:52](https://www.youtube.com/watch?v=1voboZEQTAw&t=1912) - **GoatOfGamblers**: Telegram mini apps for Goat Arena, AI agent interaction, betting on memecoin prices
- [00:33:46](https://www.youtube.com/watch?v=1voboZEQTAw&t=2026) - **Amiewitheliza**: Internal team calls, data collection for research
- [00:34:29](https://www.youtube.com/watch?v=1voboZEQTAw&t=2069) - **0xVEER**: Program for AI agent hackers at ETH Denver
<<<<<<< HEAD
- [00:35:58](https://www.youtube.com/watch?v=1voboZEQTAw&t=2158) - **BuzzyCrypto\_**: Coin launch (AI agent trader), music releases, community engagement, NFT and HoloSpace plans
=======
- [00:35:58](https://www.youtube.com/watch?v=1voboZEQTAw&t=2158) - **BuzzyCrypto_**: Coin launch (AI agent trader), music releases, community engagement, NFT and HoloSpace plans
>>>>>>> a6d1201f
- [00:37:46](https://www.youtube.com/watch?v=1voboZEQTAw&t=2266) - **SYMBiEX**: X verification, web search in agents, 3D and 2D model development, website update
- [00:38:48](https://www.youtube.com/watch?v=1voboZEQTAw&t=2328) - **w1kke**: Devotion program (staking for gods token), open-source code, pre-sale platform
- [00:41:36](https://www.youtube.com/watch?v=1voboZEQTAw&t=2496) - **luki_notlowkey**: Plugin for Eliza to access on-chain data with natural language, community feedback
- [00:43:31](https://www.youtube.com/watch?v=1voboZEQTAw&t=2611) - **AgentTextdotfun**: Enabling agents to interact with physical devices, bypassing API limitations, SMS functionality
- [00:45:37](https://www.youtube.com/watch?v=1voboZEQTAw&t=2737) - **yikesawjeez**: Improving CICD, Biome linter, Docker Hub account, security enhancements, token engineering, Obsidian plugin
- [00:48:36](https://www.youtube.com/watch?v=1voboZEQTAw&t=2916) - **ByornOeste**: Thesis on conspiracy theories, investigate feature, synthesizing information
<<<<<<< HEAD
- [00:50:59](https://www.youtube.com/watch?v=1voboZEQTAw&t=3059) - **Nasdao\_**: Noda.fun, DeFi with AI for validators, personality and live updates for staking
=======
- [00:50:59](https://www.youtube.com/watch?v=1voboZEQTAw&t=3059) - **Nasdao_**: Noda.fun, DeFi with AI for validators, personality and live updates for staking
>>>>>>> a6d1201f
- [00:53:48](https://www.youtube.com/watch?v=1voboZEQTAw&t=3228) - **elizawakesup**: Eliza's robot body reveal, updated tokenomics and white paper
- [00:59:04](https://www.youtube.com/watch?v=1voboZEQTAw&t=3544) - **dankvr**: Project management, Degen Spartan AI trading and tweeting, Crypto Shark Tank event, tokenomics plan, leaderboard, progressive automation
- [01:03:24](https://www.youtube.com/watch?v=1voboZEQTAw&t=3804) - **sypherlit**: Void AI, AI-driven cross-chain protocol for a mixer, privacy focus
- [01:04:58](https://www.youtube.com/watch?v=1voboZEQTAw&t=3898) - Closing remarks, summary of updates, memecoin mention<|MERGE_RESOLUTION|>--- conflicted
+++ resolved
@@ -14,7 +14,7 @@
     title="YouTube video player"
     allow="accelerometer; autoplay; clipboard-write; encrypted-media; gyroscope; picture-in-picture"
     allowFullScreen
-  />
+  ></iframe>
 </div>
 
 - Date: 2025-01-17
@@ -61,7 +61,6 @@
   - Coordinate introduced an agent on Farcaster for community value attestation
   - Gods.fun launched their devotion program with 20% of tokens staked in first 48 hours
 
-<<<<<<< HEAD
 - **Embodiment & Voice:**
   - Eliza showcased progress on physical embodiment using Unitree H1 robot with Old World Labs modifications
   - Multiple projects reported progress on voice integration and 3D avatar development
@@ -79,22 +78,6 @@
 
 - **Centralized Services for Decentralized Agents**
   "We think they will also need access to physical mobile devices for SMS functionality. At minimum, just for like authenticating into web apps and sites and things like that. So we're building a DePIN network of physical mobile devices, Android devices, where through this network, an agent can autonomously provision phone numbers and then two-way encrypted...SMS from that device anywhere in the world to be able to use that functionality." - _AgentTextdotfun_ [00:44:23]
-=======
--   **Web 2 Companies May Never Have Open APIs**
-       "We're anticipating a world where agents will be able to do more than what APIs will let them do, right? Because, you know, Web 2 apps, it's going to be a long time before the open web is truly accessible via API. And for some of these big company product managers, like it might never happen." - *AgentTextdotfun* [00:43:55]
-
--   **The "Approve Agent" Paradigm vs. Traditional Wallet Connections**
-       "So the general idea is the old way of using dApps to connect the wallet to a website is very confusing and risky for normal people... But if you use an AI agent, what you could do is to approve certain funds in your wallet to an AI agent, and this AI agent will do everything on our behalf, like trading tokens, tipping people, playing games, and doing social things." - *xiao_zcloak* [00:29:07]
-
--   **The Kitchen Sink Problem in AI Agent Frameworks**
-       "It also means that the agents will be much more tailored made to what you want and less just like kitchen sink, less of like all of the plugins." - *shawmakesmagic* [00:04:00]
-
--   **Centralized Services for Decentralized Agents**
-       "We think they will also need access to physical mobile devices for SMS functionality. At minimum, just for like authenticating into web apps and sites and things like that. So we're building a DePIN network of physical mobile devices, Android devices, where through this network, an agent can autonomously provision phone numbers and then two-way encrypted...SMS from that device anywhere in the world to be able to use that functionality." - *AgentTextdotfun* [00:44:23]
-
--   **AI Personalities for Financial Products**
-       "So one of the first, uh, staking pools that will come out of Noder dot fun will be the Joker pool. Um, it's got personality, you know, and it's given exciting, um, updates such as we've just, you know, done this much, we've got this much state, the APY is this, and you know it's being trained completely with the personality that is being given." - *Nasdao_* [00:52:06]
->>>>>>> a6d1201f
 
 - **AI Personalities for Financial Products**
   "So one of the first, uh, staking pools that will come out of Noder dot fun will be the Joker pool. Um, it's got personality, you know, and it's given exciting, um, updates such as we've just, you know, done this much, we've got this much state, the APY is this, and you know it's being trained completely with the personality that is being given." - \_Nasdao\_\_ [00:52:06]
@@ -106,11 +89,7 @@
 - [00:05:52](https://www.youtube.com/watch?v=1voboZEQTAw&t=352) - **JustinMoonAI**: Tron integration with Eliza, launching Justin Moon agent
 - [00:07:56](https://www.youtube.com/watch?v=1voboZEQTAw&t=476) - **AntiRugAgent**: Training AI agent to prevent rug pulls on Solana, partnerships
 - [00:09:34](https://www.youtube.com/watch?v=1voboZEQTAw&t=574) - **rckprtr**: Web3 social network "Discover", AI agent for community management, using Eliza starter kit
-<<<<<<< HEAD
 - [00:11:52](https://www.youtube.com/watch?v=1voboZEQTAw&t=712) - **dreygo\_**: Kyra AI market-making agent, white paper release, HowieDuhzit framework improvements
-=======
-- [00:11:52](https://www.youtube.com/watch?v=1voboZEQTAw&t=712) - **dreygo_**: Kyra AI market-making agent, white paper release, HowieDuhzit framework improvements
->>>>>>> a6d1201f
 - [00:13:54](https://www.youtube.com/watch?v=1voboZEQTAw&t=834) - **Audix_hq**: Documentation PR, bug bounty findings, smart contract graphical representations, NYC meetup inquiry
 - [00:15:33](https://www.youtube.com/watch?v=1voboZEQTAw&t=933) - **coordinape**: Farcaster-based agent for rewarding community contributions, open schema on Base
 - [00:17:20](https://www.youtube.com/watch?v=1voboZEQTAw&t=1040) - **lostgirldev**: Website and terminal development, GitLARP upgrades, VC interest, team moving to full-time
@@ -119,32 +98,20 @@
 - [00:22:14](https://www.youtube.com/watch?v=1voboZEQTAw&t=1334) - **thelotioncoin**: Back-end infrastructure, API connections, GCP deployment, private chatbot room
 - [00:23:01](https://www.youtube.com/watch?v=1voboZEQTAw&t=1381) - **RodrigoSotoAlt**: Plugin for persistent memory and community IDs (Employee Cards), voice integration, Abstract plugin
 - [00:24:18](https://www.youtube.com/watch?v=1voboZEQTAw&t=1458) - **berliangor**: Database layer, rewriting SQLite in Rust, enabling inference in SQL queries
-<<<<<<< HEAD
 - [00:26:22](https://www.youtube.com/watch?v=1voboZEQTAw&t=1582) - **unl\_\_cky**: Telegram launch, Escapism artwork, refactoring interactions loop, sarcastic responses, video and audio generation
-=======
-- [00:26:22](https://www.youtube.com/watch?v=1voboZEQTAw&t=1582) - **unl__cky**: Telegram launch, Escapism artwork, refactoring interactions loop, sarcastic responses, video and audio generation
->>>>>>> a6d1201f
 - [00:28:51](https://www.youtube.com/watch?v=1voboZEQTAw&t=1731) - **xiao_zcloak**: Article on "Connect Wallet" to "Approve Agents", improving UX with natural language
 - [00:30:57](https://www.youtube.com/watch?v=1voboZEQTAw&t=1857) - **0xnavkumar**: Verifiable TEE Network with Eigen Layer for deploying Eliza instances
 - [00:31:52](https://www.youtube.com/watch?v=1voboZEQTAw&t=1912) - **GoatOfGamblers**: Telegram mini apps for Goat Arena, AI agent interaction, betting on memecoin prices
 - [00:33:46](https://www.youtube.com/watch?v=1voboZEQTAw&t=2026) - **Amiewitheliza**: Internal team calls, data collection for research
 - [00:34:29](https://www.youtube.com/watch?v=1voboZEQTAw&t=2069) - **0xVEER**: Program for AI agent hackers at ETH Denver
-<<<<<<< HEAD
 - [00:35:58](https://www.youtube.com/watch?v=1voboZEQTAw&t=2158) - **BuzzyCrypto\_**: Coin launch (AI agent trader), music releases, community engagement, NFT and HoloSpace plans
-=======
-- [00:35:58](https://www.youtube.com/watch?v=1voboZEQTAw&t=2158) - **BuzzyCrypto_**: Coin launch (AI agent trader), music releases, community engagement, NFT and HoloSpace plans
->>>>>>> a6d1201f
 - [00:37:46](https://www.youtube.com/watch?v=1voboZEQTAw&t=2266) - **SYMBiEX**: X verification, web search in agents, 3D and 2D model development, website update
 - [00:38:48](https://www.youtube.com/watch?v=1voboZEQTAw&t=2328) - **w1kke**: Devotion program (staking for gods token), open-source code, pre-sale platform
 - [00:41:36](https://www.youtube.com/watch?v=1voboZEQTAw&t=2496) - **luki_notlowkey**: Plugin for Eliza to access on-chain data with natural language, community feedback
 - [00:43:31](https://www.youtube.com/watch?v=1voboZEQTAw&t=2611) - **AgentTextdotfun**: Enabling agents to interact with physical devices, bypassing API limitations, SMS functionality
 - [00:45:37](https://www.youtube.com/watch?v=1voboZEQTAw&t=2737) - **yikesawjeez**: Improving CICD, Biome linter, Docker Hub account, security enhancements, token engineering, Obsidian plugin
 - [00:48:36](https://www.youtube.com/watch?v=1voboZEQTAw&t=2916) - **ByornOeste**: Thesis on conspiracy theories, investigate feature, synthesizing information
-<<<<<<< HEAD
 - [00:50:59](https://www.youtube.com/watch?v=1voboZEQTAw&t=3059) - **Nasdao\_**: Noda.fun, DeFi with AI for validators, personality and live updates for staking
-=======
-- [00:50:59](https://www.youtube.com/watch?v=1voboZEQTAw&t=3059) - **Nasdao_**: Noda.fun, DeFi with AI for validators, personality and live updates for staking
->>>>>>> a6d1201f
 - [00:53:48](https://www.youtube.com/watch?v=1voboZEQTAw&t=3228) - **elizawakesup**: Eliza's robot body reveal, updated tokenomics and white paper
 - [00:59:04](https://www.youtube.com/watch?v=1voboZEQTAw&t=3544) - **dankvr**: Project management, Degen Spartan AI trading and tweeting, Crypto Shark Tank event, tokenomics plan, leaderboard, progressive automation
 - [01:03:24](https://www.youtube.com/watch?v=1voboZEQTAw&t=3804) - **sypherlit**: Void AI, AI-driven cross-chain protocol for a mixer, privacy focus
