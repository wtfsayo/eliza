--- conflicted
+++ resolved
@@ -6,13 +6,13 @@
 
 [Evaluators](/api/interfaces/evaluator) are core components that assess and extract information from conversations. Agents use evaluators to automatically process conversations after they happen to help build up their knowledge and understanding over time.
 
-They integrate with the [`AgentRuntime`](/api/classes/AgentRuntime) evaluation system to enable reflection, fact-gathering, and behavioral adaptation and run after each agent action to help maintain contextural awareness. Enabling agents to reflect on their actions and world state is crucial for improving coherence and problem-solving abilities. For example, by reflecting on its performance, an agent can refine its strategies and improve its interactions over time.
+They integrate with the [`AgentRuntime`](/api/classes/AgentRuntime) evaluation system to enable reflection, fact-gathering, and behavioral adaptation and run after each agent action to help maintain contextual awareness. Enabling agents to reflect on their actions and world state is crucial for improving coherence and problem-solving abilities. For example, by reflecting on its performance, an agent can refine its strategies and improve its interactions over time.
 
 ---
 
 ## How They Work
 
-Evaluators run automatically after each agent action (responses, messages, activities, or API calls) to analyze what happened and update the agent's understanding. They extract important information (like facts about users), track progress on goals, and learn from interactions.
+Evaluators run automatically after each agent action (responses, messages, activities, or API calls) to analyze what happened and update the agent's understanding. They extract important information (like facts about users), track progress on goals, build relationship models, and enable self-reflection.
 
 Let's say you're at a party and meet someone new. During the conversation:
 
@@ -25,15 +25,17 @@
 - Stores these facts for later
 - Updates your understanding of who Sarah is
 - Might note "I should connect Sarah with Bob who's also in tech"
-
-This is exactly how evaluators work for agents - they run in the background to extract insights, track progress, and build up the agent's knowledge over time. However there are some limitations, such as evaluators only process current interactions (can't modify past data), they run after actions complete (not during). Therefore evaluators are best for analysis rather than critical operations.
-
-The key thing to remember is: evaluators are your agent's way of learning and growing from each interaction, just like how we naturally process and learn from our conversations.
+- Reflects on how the interaction went (e.g., "I think I talked too much about work")
+
+This is exactly how evaluators work for agents. They run in the background to extract insights, track progress, build relationship models, and enable self-reflection. Evaluators are limited to processing current interactions (can't modify past data) and run after actions complete (not during), so they're best for analysis rather than critical operations.
+
+The key thing to remember is: evaluators are your agent's way of learning, reflecting, and growing from each interaction, just like how we naturally process and learn from our conversations.
 
 ### Common Uses
 
+- **[Reflection Evaluator](https://github.com/elizaOS/eliza/blob/main/packages/core/src/evaluators/reflection.ts)**: Combines self-monologue, fact extraction, and relationship building
 - **[Fact Evaluator](https://github.com/elizaOS/eliza/blob/main/packages/plugin-bootstrap/src/evaluators/fact.ts)**: Learns and remembers facts about users
-- **[Goal Evaluator](https://raw.githubusercontent.com/elizaOS/eliza/refs/heads/main/packages/plugin-bootstrap/src/evaluators/goal.ts)**: Tracks progress on objectives
+- **[Goal Evaluator](https://github.com/elizaOS/eliza/blob/main/packages/plugin-bootstrap/src/evaluators/goals.ts)**: Tracks progress on objectives
 - **Trust Evaluator**: Builds understanding of relationships
 - **Sentiment Evaluator**: Tracks emotional tone of conversations
 
@@ -107,25 +109,116 @@
 
 ```typescript
 // Example storing evaluation results
-const memory = await runtime.memoryManager.addEmbeddingToMemory({
-  userId: user?.id,
+const memory = await runtime.addEmbeddingToMemory({
+  entityId: message.entityId,
+  agentId: message.agentId,
   content: { text: evaluationResult },
-  roomId: roomId,
-  embedding: await embed(runtime, evaluationResult),
+  roomId: message.roomId,
+  embedding: await runtime.useModel(ModelType.TEXT_EMBEDDING, { text: evaluationResult }),
 });
 
-await runtime.memoryManager.createMemory(memory);
-```
-
----
+await runtime.createMemory(memory, 'facts', true);
+```
+
+---
+
+## Reflection Evaluator
+
+The Reflection Evaluator is a comprehensive evaluator that combines multiple functions:
+
+1. **Self-Monologue**: Generates introspective thoughts about the agent's performance
+2. **Fact Extraction**: Identifies and stores new factual information
+3. **Relationship Building**: Maps connections between entities in the conversation
+
+The reflection evaluator runs periodically during conversations (by default, every quarter of the conversation length) and performs a deep analysis of the entire context.
+
+### Reflection Output Structure
+
+Reflections are structured with three main components:
+
+```typescript
+interface Reflection {
+  thought: string; // Self-reflective monologue
+  facts: {
+    claim: string; // Factual statement
+    type: 'fact' | 'opinion' | 'status'; // Classification
+    in_bio: boolean; // Already in agent knowledge
+    already_known: boolean; // Previously extracted
+  }[];
+  relationships: {
+    sourceEntityId: UUID; // Entity initiating interaction
+    targetEntityId: UUID; // Entity being interacted with
+    tags: string[]; // Relationship classifiers
+  }[];
+}
+```
+
+### Example Reflection
+
+Here's an example of a reflection from a community manager agent:
+
+```json
+{
+  "thought": "I'm engaging appropriately with a new community member, maintaining a welcoming and professional tone. My questions are helping to learn more about John and make him feel welcome.",
+  "facts": [
+    {
+      "claim": "John is new to the community",
+      "type": "fact",
+      "in_bio": false,
+      "already_known": false
+    },
+    {
+      "claim": "John found the community through a friend interested in AI",
+      "type": "fact",
+      "in_bio": false,
+      "already_known": false
+    }
+  ],
+  "relationships": [
+    {
+      "sourceEntityId": "sarah-agent",
+      "targetEntityId": "user-123",
+      "tags": ["group_interaction"]
+    },
+    {
+      "sourceEntityId": "user-123",
+      "targetEntityId": "sarah-agent",
+      "tags": ["group_interaction"]
+    }
+  ]
+}
+```
+
+In this reflection:
+
+- The agent validates it's using appropriate communication strategies
+- Two new facts are identified about John
+- Two relationship connections are established (bidirectional between agent and user)
+
+### Self-Awareness Through Reflection
+
+The thought component helps agents develop self-awareness. For example, if an agent is dominating a conversation:
+
+```json
+{
+  "thought": "I'm dominating the conversation and not giving others a chance to share their perspectives. I've sent multiple messages in a row without waiting for responses. I need to step back and create space for other members to participate."
+}
+```
+
+This self-awareness allows agents to adjust their behavior in future interactions, creating more natural and balanced conversations.
+
+### Integration with Providers
+
+Facts extracted by evaluators are stored in memory and can be accessed by providers like the `factsProvider`. This creates a virtuous cycle:
+
+1. Evaluators extract and store facts after conversations
+2. The facts provider retrieves relevant facts during future conversations
+3. The agent uses these facts to provide more contextually relevant responses
+4. New facts are identified and stored by evaluators
 
 ## Fact Evaluator
 
-:::info Deep Dive
-For a comprehensive guide on how the fact evaluator system works, including implementation details and best practices, check out our [Fact Evaluator Guide](fact-evaluator.md).
-:::
-
-The Fact Evaluator is one of the most powerful built-in evaluators. It processes convos to:
+The Fact Evaluator is a specialized evaluator focused on extracting meaningful facts from conversations. It processes interactions to:
 
 - Extract meaningful facts and opinions about users and the world
 - Distinguish between permanent facts, opinions, and status
@@ -178,262 +271,6 @@
 ];
 ```
 
-<details>
-<summary>View Full Fact Evaluator Implementation</summary>
-
-```typescript
-import { composeContext } from '@elizaos/core';
-import { generateObjectArray } from '@elizaos/core';
-import { MemoryManager } from '@elizaos/core';
-import {
-  type ActionExample,
-  type IAgentRuntime,
-  type Memory,
-<<<<<<< HEAD
-  ModelType,
-=======
-  ModelClass,
->>>>>>> 1e0f0116
-  type Evaluator,
-} from '@elizaos/core';
-
-export const formatFacts = (facts: Memory[]) => {
-  const messageStrings = facts.reverse().map((fact: Memory) => fact.content.text);
-  const finalMessageStrings = messageStrings.join('\n');
-  return finalMessageStrings;
-};
-
-const factsTemplate =
-  // {{actors}}
-  `TASK: Extract Claims from the conversation as an array of claims in JSON format.
-
-# START OF EXAMPLES
-These are examples of the expected output of this task:
-{{evaluationExamples}}
-# END OF EXAMPLES
-
-# INSTRUCTIONS
-
-Extract any claims from the conversation that are not already present in the list of known facts above:
-- Try not to include already-known facts. If you think a fact is already known, but you're not sure, respond with already_known: true.
-- If the fact is already in the user's description, set in_bio to true
-- If we've already extracted this fact, set already_known to true
-- Set the claim type to 'status', 'fact' or 'opinion'
-- For true facts about the world or the character that do not change, set the claim type to 'fact'
-- For facts that are true but change over time, set the claim type to 'status'
-- For non-facts, set the type to 'opinion'
-- 'opinion' includes non-factual opinions and also includes the character's thoughts, feelings, judgments or recommendations
-- Include any factual detail, including where the user lives, works, or goes to school, what they do for a living, their hobbies, and any other relevant information
-
-Recent Messages:
-{{recentMessages}}
-
-Response should be a JSON object array inside a JSON markdown block. Correct response format:
-\`\`\`json
-[
-  {"claim": string, "type": enum<fact|opinion|status>, in_bio: boolean, already_known: boolean },
-  {"claim": string, "type": enum<fact|opinion|status>, in_bio: boolean, already_known: boolean },
-  ...
-]
-\`\`\``;
-
-async function handler(runtime: IAgentRuntime, message: Memory) {
-  const state = await runtime.composeState(message);
-
-  const { agentId, roomId } = state;
-
-  const context = composeContext({
-    state,
-    template: runtime.character.templates?.factsTemplate || factsTemplate,
-  });
-
-  const facts = await generateObjectArray({
-    runtime,
-    context,
-<<<<<<< HEAD
-    modelClass: ModelType.LARGE,
-=======
-    modelClass: ModelClass.LARGE,
->>>>>>> 1e0f0116
-  });
-
-  const factsManager = new MemoryManager({
-    runtime,
-    tableName: 'facts',
-  });
-
-  if (!facts) {
-    return [];
-  }
-
-  // If the fact is known or corrupted, remove it
-  const filteredFacts = facts
-    .filter((fact) => {
-      return (
-        !fact.already_known &&
-        fact.type === 'fact' &&
-        !fact.in_bio &&
-        fact.claim &&
-        fact.claim.trim() !== ''
-      );
-    })
-    .map((fact) => fact.claim);
-
-  for (const fact of filteredFacts) {
-    const factMemory = await factsManager.addEmbeddingToMemory({
-      userId: agentId!,
-      agentId,
-      content: { text: fact },
-      roomId,
-      createdAt: Date.now(),
-    });
-
-    await factsManager.createMemory(factMemory, true);
-
-    await new Promise((resolve) => setTimeout(resolve, 250));
-  }
-  return filteredFacts;
-}
-
-export const factEvaluator: Evaluator = {
-  name: 'GET_FACTS',
-  similes: [
-    'GET_CLAIMS',
-    'EXTRACT_CLAIMS',
-    'EXTRACT_FACTS',
-    'EXTRACT_CLAIM',
-    'EXTRACT_INFORMATION',
-  ],
-  validate: async (
-    runtime: IAgentRuntime,
-
-    message: Memory
-  ): Promise<boolean> => {
-    const messageCount = (await runtime.messageManager.countMemories(message.roomId)) as number;
-
-    const reflectionCount = Math.ceil(runtime.getConversationLength() / 2);
-
-    return messageCount % reflectionCount === 0;
-  },
-  description:
-    'Extract factual information about the people in the conversation, the current events in the world, and anything else that might be important to remember.',
-  handler,
-  examples: [
-    {
-      context: `Actors in the scene:
-{{user1}}: Programmer and moderator of the local story club.
-{{user2}}: New member of the club. Likes to write and read.
-
-Facts about the actors:
-None`,
-      messages: [
-        {
-          user: '{{user1}}',
-          content: { text: 'So where are you from' },
-        },
-        {
-          user: '{{user2}}',
-          content: { text: "I'm from the city" },
-        },
-        {
-          user: '{{user1}}',
-          content: { text: 'Which city?' },
-        },
-        {
-          user: '{{user2}}',
-          content: { text: 'Oakland' },
-        },
-        {
-          user: '{{user1}}',
-          content: {
-            text: "Oh, I've never been there, but I know it's in California",
-          },
-        },
-      ] as ActionExample[],
-      outcome: `{ "claim": "{{user2}} is from Oakland", "type": "fact", "in_bio": false, "already_known": false },`,
-    },
-    {
-      context: `Actors in the scene:
-{{user1}}: Athelete and cyclist. Worked out every day for a year to prepare for a marathon.
-{{user2}}: Likes to go to the beach and shop.
-
-Facts about the actors:
-{{user1}} and {{user2}} are talking about the marathon
-{{user1}} and {{user2}} have just started dating`,
-      messages: [
-        {
-          user: '{{user1}}',
-          content: {
-            text: 'I finally completed the marathon this year!',
-          },
-        },
-        {
-          user: '{{user2}}',
-          content: { text: 'Wow! How long did it take?' },
-        },
-        {
-          user: '{{user1}}',
-          content: { text: 'A little over three hours.' },
-        },
-        {
-          user: '{{user1}}',
-          content: { text: "I'm so proud of myself." },
-        },
-      ] as ActionExample[],
-      outcome: `Claims:
-json\`\`\`
-[
-  { "claim": "Alex just completed a marathon in just under 4 hours.", "type": "fact", "in_bio": false, "already_known": false },
-  { "claim": "Alex worked out 2 hours a day at the gym for a year.", "type": "fact", "in_bio": true, "already_known": false },
-  { "claim": "Alex is really proud of himself.", "type": "opinion", "in_bio": false, "already_known": false }
-]
-\`\`\`
-`,
-    },
-    {
-      context: `Actors in the scene:
-{{user1}}: Likes to play poker and go to the park. Friends with Eva.
-{{user2}}: Also likes to play poker. Likes to write and read.
-
-Facts about the actors:
-Mike and Eva won a regional poker tournament about six months ago
-Mike is married to Alex
-Eva studied Philosophy before switching to Computer Science`,
-      messages: [
-        {
-          user: '{{user1}}',
-          content: {
-            text: 'Remember when we won the regional poker tournament last spring',
-          },
-        },
-        {
-          user: '{{user2}}',
-          content: {
-            text: 'That was one of the best days of my life',
-          },
-        },
-        {
-          user: '{{user1}}',
-          content: {
-            text: 'It really put our poker club on the map',
-          },
-        },
-      ] as ActionExample[],
-      outcome: `Claims:
-json\`\`\`
-[
-  { "claim": "Mike and Eva won the regional poker tournament last spring", "type": "fact", "in_bio": false, "already_known": true },
-  { "claim": "Winning the regional poker tournament put the poker club on the map", "type": "opinion", "in_bio": false, "already_known": false }
-]
-\`\`\``,
-    },
-  ],
-};
-```
-
-</details>
-Source: https://github.com/elizaOS/eliza/blob/main/packages/plugin-bootstrap/src/evaluators/fact.ts
-
 ## Goal Evaluator
 
 The Goal Evaluator tracks progress on conversation objectives by analyzing messages and updating goal status. Goals are structured like this:
@@ -443,7 +280,10 @@
   id: string;
   name: string;
   status: 'IN_PROGRESS' | 'DONE' | 'FAILED';
-  objectives: Objective[];
+  objectives: {
+    description: string;
+    completed: boolean;
+  }[];
 }
 ```
 
@@ -489,350 +329,52 @@
 // If user can't complete objectives, goal could be marked FAILED
 ```
 
-<details>
-<summary>View Full Goal Evaluator Implementation</summary>
-```typescript
-import { composeContext } from "@elizaos/core";
-import { generateText } from "@elizaos/core";
-import { getGoals } from "@elizaos/core";
-import { parseJsonArrayFromText } from "@elizaos/core";
-import {
-    type IAgentRuntime,
-    type Memory,
-    ModelType,
-    type Objective,
-    type Goal,
-    type State,
-    type Evaluator,
-} from "@elizaos/core";
-
-const goalsTemplate = `TASK: Update Goal
-Analyze the conversation and update the status of the goals based on the new information provided.
-
-# INSTRUCTIONS
-
-- Review the conversation and identify any progress towards the objectives of the current goals.
-- Update the objectives if they have been completed or if there is new information about them.
-- Update the status of the goal to 'DONE' if all objectives are completed.
-- If no progress is made, do not change the status of the goal.
-
-# START OF ACTUAL TASK INFORMATION
-
-{{goals}}
-{{recentMessages}}
-
-TASK: Analyze the conversation and update the status of the goals based on the new information provided. Respond with a JSON array of goals to update.
-
-- Each item must include the goal ID, as well as the fields in the goal to update.
-- For updating objectives, include the entire objectives array including unchanged fields.
-- Only include goals which need to be updated.
-- Goal status options are 'IN_PROGRESS', 'DONE' and 'FAILED'. If the goal is active it should always be 'IN_PROGRESS'.
-- If the goal has been successfully completed, set status to DONE. If the goal cannot be completed, set status to FAILED.
-- If those goal is still in progress, do not include the status field.
-
-Response format should be:
-\`\`\`json
-[
-{
-"id": <goal uuid>, // required
-"status": "IN_PROGRESS" | "DONE" | "FAILED", // optional
-"objectives": [ // optional
-{ "description": "Objective description", "completed": true | false },
-{ "description": "Objective description", "completed": true | false }
-] // NOTE: If updating objectives, include the entire objectives array including unchanged fields.
-}
-]
-\`\`\``;
-
-async function handler(
-runtime: IAgentRuntime,
-message: Memory,
-state: State | undefined,
-options: { [key: string]: unknown } = { onlyInProgress: true }
-): Promise<Goal[]> {
-state = (await runtime.composeState(message)) as State;
-const context = composeContext({
-state,
-template: runtime.character.templates?.goalsTemplate || goalsTemplate,
-});
-
-    // Request generateText from OpenAI to analyze conversation and suggest goal updates
-    const response = await generateText({
-        runtime,
-        context,
-        modelClass: ModelType.LARGE,
-    });
-
-    // Parse the JSON response to extract goal updates
-    const updates = parseJsonArrayFromText(response);
-
-    // get goals
-    const goalsData = await getGoals({
-        runtime,
-        roomId: message.roomId,
-        onlyInProgress: options.onlyInProgress as boolean,
-    });
-
-    // Apply the updates to the goals
-    const updatedGoals = goalsData
-        .map((goal: Goal): Goal => {
-            const update = updates?.find((u) => u.id === goal.id);
-            if (update) {
-                // Merge the update into the existing goal
-                return {
-                    ...goal,
-                    ...update,
-                    objectives: goal.objectives.map((objective) => {
-                        const updatedObjective = update.objectives?.find(uo => uo.description === objective.description);
-                        return updatedObjective ? { ...objective, ...updatedObjective } : objective;
-                    }),
-                };
-            }
-            return null; // No update for this goal
-        })
-        .filter(Boolean);
-
-    // Update goals in the database
-    for (const goal of updatedGoals) {
-        const id = goal.id;
-        // delete id from goal
-        if (goal.id) delete goal.id;
-        await runtime.databaseAdapter.updateGoal({ ...goal, id });
-    }
-
-    return updatedGoals; // Return updated goals for further processing or logging
-
-}
-
-export const goalEvaluator: Evaluator = {
-name: "UPDATE_GOAL",
-similes: [
-"UPDATE_GOALS",
-"EDIT_GOAL",
-"UPDATE_GOAL_STATUS",
-"UPDATE_OBJECTIVES",
-],
-validate: async (
-runtime: IAgentRuntime,
-message: Memory
-): Promise<boolean> => {
-// Check if there are active goals that could potentially be updated
-const goals = await getGoals({
-runtime,
-count: 1,
-onlyInProgress: true,
-roomId: message.roomId,
-});
-return goals.length > 0;
-},
-description:
-"Analyze the conversation and update the status of the goals based on the new information provided.",
-handler,
-examples: [
-{
-context: `Actors in the scene:
-{{user1}}: An avid reader and member of a book club.
-{{user2}}: The organizer of the book club.
-
-Goals:
-
-- Name: Finish reading "War and Peace"
-  id: 12345-67890-12345-67890
-  Status: IN_PROGRESS
-  Objectives: - Read up to chapter 20 by the end of the month - Discuss the first part in the next meeting`,
-
-            messages: [
-                {
-                    user: "{{user1}}",
-                    content: {
-                        text: "I've just finished chapter 20 of 'War and Peace'",
-                    },
-                },
-                {
-                    user: "{{user2}}",
-                    content: {
-                        text: "Were you able to grasp the complexities of the characters",
-                    },
-                },
-                {
-                    user: "{{user1}}",
-                    content: {
-                        text: "Yep. I've prepared some notes for our discussion",
-                    },
-                },
-            ],
-
-            outcome: `[
-        {
-          "id": "12345-67890-12345-67890",
-          "status": "DONE",
-          "objectives": [
-            { "description": "Read up to chapter 20 by the end of the month", "completed": true },
-            { "description": "Prepare notes for the next discussion", "completed": true }
-          ]
-        }
-      ]`,
-        },
-
-        {
-            context: `Actors in the scene:
-
-  {{user1}}: A fitness enthusiast working towards a marathon.
-  {{user2}}: A personal trainer.
-
-Goals:
-
-- Name: Complete a marathon
-  id: 23456-78901-23456-78901
-  Status: IN_PROGRESS
-  Objectives: - Increase running distance to 30 miles a week - Complete a half-marathon as practice`,
-
-            messages: [
-                {
-                    user: "{{user1}}",
-                    content: { text: "I managed to run 30 miles this week" },
-                },
-                {
-                    user: "{{user2}}",
-                    content: {
-                        text: "Impressive progress! How do you feel about the half-marathon next month?",
-                    },
-                },
-                {
-                    user: "{{user1}}",
-                    content: {
-                        text: "I feel confident. The training is paying off.",
-                    },
-                },
-            ],
-
-            outcome: `[
-        {
-          "id": "23456-78901-23456-78901",
-          "objectives": [
-            { "description": "Increase running distance to 30 miles a week", "completed": true },
-            { "description": "Complete a half-marathon as practice", "completed": false }
-          ]
-        }
-      ]`,
-        },
-
-        {
-            context: `Actors in the scene:
-
-  {{user1}}: A student working on a final year project.
-  {{user2}}: The project supervisor.
-
-Goals:
-
-- Name: Finish the final year project
-  id: 34567-89012-34567-89012
-  Status: IN_PROGRESS
-  Objectives: - Submit the first draft of the thesis - Complete the project prototype`,
-
-              messages: [
-                  {
-                      user: "{{user1}}",
-                      content: {
-                          text: "I've submitted the first draft of my thesis.",
-                      },
-                  },
-                  {
-                      user: "{{user2}}",
-                      content: {
-                          text: "Well done. How is the prototype coming along?",
-                      },
-                  },
-                  {
-                      user: "{{user1}}",
-                      content: {
-                          text: "It's almost done. I just need to finalize the testing phase.",
-                      },
-                  },
-              ],
-
-              outcome: `[
-          {
-            "id": "34567-89012-34567-89012",
-            "objectives": [
-              { "description": "Submit the first draft of the thesis", "completed": true },
-              { "description": "Complete the project prototype", "completed": false }
-            ]
-          }
-        ]`,
-          },
-
-          {
-              context: `Actors in the scene:
-          {{user1}}: A project manager working on a software development project.
-          {{user2}}: A software developer in the project team.
-
-          Goals:
-          - Name: Launch the new software version
-            id: 45678-90123-45678-90123
-            Status: IN_PROGRESS
-            Objectives:
-              - Complete the coding for the new features
-              - Perform comprehensive testing of the software`,
-
-              messages: [
-                  {
-                      user: "{{user1}}",
-                      content: {
-                          text: "How's the progress on the new features?",
-                      },
-                  },
-                  {
-                      user: "{{user2}}",
-                      content: {
-                          text: "We've encountered some unexpected challenges and are currently troubleshooting.",
-                      },
-                  },
-                  {
-                      user: "{{user1}}",
-                      content: {
-                          text: "Let's move on and cancel the task.",
-                      },
-                  },
-              ],
-
-              outcome: `[
-          {
-            "id": "45678-90123-45678-90123",
-            "status": "FAILED"
-        ]`,
-          },
-      ],
-
-  };
-
-```
-</details>
-
-Source: https://github.com/elizaOS/eliza/blob/main/packages/plugin-bootstrap/src/evaluators/goals.ts
-
 ---
 
 ## FAQ
 
 ### How do evaluators differ from providers?
+
 While [providers](/api/interfaces/Provider) supply data to the agent before responses, evaluators analyze conversations after responses. Providers inform decisions, evaluators learn from outcomes.
 
 ### Can evaluators modify agent behavior?
-Evaluators can influence future behavior by storing insights in memory, but cannot directly modify agent responses or interrupt ongoing actions.
+
+Evaluators cannot directly modify agent responses. However, through their extracted facts and self-reflections that are stored in memory, they indirectly influence future behavior by shaping the agent's knowledge and self-awareness.
 
 ### How many evaluators can run simultaneously?
-There's no hard limit, but each evaluator adds processing overhead. Focus on essential evaluations and use efficient validation to optimize performance.
+
+There's no hard limit, but each evaluator adds processing overhead. Focus on essential evaluations and use efficient validation to optimize performance. The reflection evaluator can replace multiple specialized evaluators since it combines fact extraction, relationship building, and self-reflection.
+
+### How does the reflection evaluator determine when to run?
+
+The reflection evaluator typically runs at regular intervals during a conversation (e.g., every quarter of the conversation length). This balances the need for regular reflection with performance considerations.
+
+### How do facts extracted by evaluators get used?
+
+Facts are stored in the agent's memory with embeddings for semantic retrieval. The facts provider can retrieve relevant facts during conversations using semantic search, allowing the agent to remember and use this information in responses.
+
+### What's the difference between 'facts', 'opinions', and 'status'?
+
+- **Facts**: Permanent truths about entities (e.g., "John lives in Seattle")
+- **Opinions**: Subjective views or feelings (e.g., "John feels proud of his achievement")
+- **Status**: Temporary states that change over time (e.g., "John is currently traveling")
 
 ### Can evaluators communicate with each other?
-Evaluators don't directly communicate but can share data through the memory system. One evaluator can read insights stored by another.
-
-### How are evaluation results persisted?
-Results are stored using the runtime's memory managers with embeddings for efficient retrieval. See the [`IMemoryManager`](/api/interfaces/IMemoryManager) interface for details.
+
+Evaluators don't directly communicate but can share data through the memory system. The reflection evaluator often combines the functionality of multiple evaluators, reducing the need for inter-evaluator communication.
+
+### How are self-reflections used by agents?
+
+Self-reflections help agents become more self-aware and improve their interaction quality. For example, if an agent reflects that it's dominating a conversation, it can adjust its behavior in future interactions to create more balance.
 
 ### What's the difference between similes and examples in evaluators?
+
 Similes provide alternative descriptions of the evaluator's purpose, while examples show concrete scenarios with inputs and expected outcomes. Examples help verify correct implementation.
 
 ### Can evaluators be conditionally enabled?
-Yes, use the validation function to control when evaluators run. This can be based on message content, user status, or other runtime conditions.
+
+Yes, use the validation function to control when evaluators run. This can be based on message content, user status, conversation length, or other runtime conditions.
+
+```
+
 ```