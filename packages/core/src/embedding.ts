import path from "node:path";
import { models } from "./models.ts";
import { IAgentRuntime, ModelProviderName } from "./types.ts";
import settings from "./settings.ts";
import elizaLogger from "./logger.ts";

interface EmbeddingOptions {
    model: string;
    endpoint: string;
    apiKey?: string;
    length?: number;
    isOllama?: boolean;
    dimensions?: number;
    provider?: string;
}

// Define the providers as a const object
export const EMBEDDING_PROVIDERS = {
    OpenAI: "OpenAI",
    Ollama: "Ollama",
    GaiaNet: "GaiaNet",
    BGE: "BGE",
} as const;

<<<<<<< HEAD
// Create type from the values
export type EmbeddingProvider = typeof EMBEDDING_PROVIDERS[keyof typeof EMBEDDING_PROVIDERS];

// If you need individual types, use type aliases instead of namespace
export type OpenAIProvider = typeof EMBEDDING_PROVIDERS.OpenAI;
export type OllamaProvider = typeof EMBEDDING_PROVIDERS.Ollama;
export type GaiaNetProvider = typeof EMBEDDING_PROVIDERS.GaiaNet;
export type BGEProvider = typeof EMBEDDING_PROVIDERS.BGE;

=======
export type EmbeddingProviderType =
    (typeof EmbeddingProvider)[keyof typeof EmbeddingProvider];

>>>>>>> 0fffccbe
export type EmbeddingConfig = {
    readonly dimensions: number;
    readonly model: string;
    readonly provider: EmbeddingProviderType;
};

export const getEmbeddingConfig = (): EmbeddingConfig => ({
    dimensions:
        settings.USE_OPENAI_EMBEDDING?.toLowerCase() === "true"
            ? 1536 // OpenAI
            : settings.USE_OLLAMA_EMBEDDING?.toLowerCase() === "true"
              ? 1024 // Ollama mxbai-embed-large
              : settings.USE_GAIANET_EMBEDDING?.toLowerCase() === "true"
                ? 768 // GaiaNet
                : 384, // BGE
    model:
        settings.USE_OPENAI_EMBEDDING?.toLowerCase() === "true"
            ? "text-embedding-3-small"
            : settings.USE_OLLAMA_EMBEDDING?.toLowerCase() === "true"
              ? settings.OLLAMA_EMBEDDING_MODEL || "mxbai-embed-large"
              : settings.USE_GAIANET_EMBEDDING?.toLowerCase() === "true"
                ? settings.GAIANET_EMBEDDING_MODEL || "nomic-embed"
                : "BGE-small-en-v1.5",
    provider:
        settings.USE_OPENAI_EMBEDDING?.toLowerCase() === "true"
            ? "OpenAI"
            : settings.USE_OLLAMA_EMBEDDING?.toLowerCase() === "true"
              ? "Ollama"
              : settings.USE_GAIANET_EMBEDDING?.toLowerCase() === "true"
                ? "GaiaNet"
                : "BGE",
});

async function getRemoteEmbedding(
    input: string,
    options: EmbeddingOptions
): Promise<number[]> {
    // Ensure endpoint ends with /v1 for OpenAI
    const baseEndpoint = options.endpoint.endsWith("/v1")
        ? options.endpoint
        : `${options.endpoint}${options.isOllama ? "/v1" : ""}`;

    // Construct full URL
    const fullUrl = `${baseEndpoint}/embeddings`;

    const requestOptions = {
        method: "POST",
        headers: {
            "Content-Type": "application/json",
            ...(options.apiKey
                ? {
                      Authorization: `Bearer ${options.apiKey}`,
                  }
                : {}),
        },
        body: JSON.stringify({
            input,
            model: options.model,
            dimensions:
                options.dimensions ||
                options.length ||
                getEmbeddingConfig().dimensions, // Prefer dimensions, fallback to length
        }),
    };

    try {
        const response = await fetch(fullUrl, requestOptions);

        if (!response.ok) {
            elizaLogger.error("API Response:", await response.text()); // Debug log
            throw new Error(
                `Embedding API Error: ${response.status} ${response.statusText}`
            );
        }

        interface EmbeddingResponse {
            data: Array<{ embedding: number[] }>;
        }

        const data: EmbeddingResponse = await response.json();
        return data?.data?.[0].embedding;
    } catch (e) {
        elizaLogger.error("Full error details:", e);
        throw e;
    }
}

export function getEmbeddingType(runtime: IAgentRuntime): "local" | "remote" {
    const isNode =
        typeof process !== "undefined" &&
        process.versions != null &&
        process.versions.node != null;

    // Use local embedding if:
    // - Running in Node.js
    // - Not using OpenAI provider
    // - Not forcing OpenAI embeddings
    const isLocal =
        isNode &&
        runtime.character.modelProvider !== ModelProviderName.OPENAI &&
        runtime.character.modelProvider !== ModelProviderName.GAIANET &&
        !settings.USE_OPENAI_EMBEDDING;

    return isLocal ? "local" : "remote";
}

export function getEmbeddingZeroVector(): number[] {
    let embeddingDimension = 384; // Default BGE dimension

    if (settings.USE_OPENAI_EMBEDDING?.toLowerCase() === "true") {
        embeddingDimension = 1536; // OpenAI dimension
    } else if (settings.USE_OLLAMA_EMBEDDING?.toLowerCase() === "true") {
        embeddingDimension = 1024; // Ollama mxbai-embed-large dimension
    }

    return Array(embeddingDimension).fill(0);
}

/**
 * Gets embeddings from a remote API endpoint.  Falls back to local BGE/384
 *
 * @param {string} input - The text to generate embeddings for
 * @param {EmbeddingOptions} options - Configuration options including:
 *   - model: The model name to use
 *   - endpoint: Base API endpoint URL
 *   - apiKey: Optional API key for authentication
 *   - isOllama: Whether this is an Ollama endpoint
 *   - dimensions: Desired embedding dimensions
 * @param {IAgentRuntime} runtime - The agent runtime context
 * @returns {Promise<number[]>} Array of embedding values
 * @throws {Error} If the API request fails
 */

export async function embed(runtime: IAgentRuntime, input: string) {
    elizaLogger.debug("Embedding request:", {
        modelProvider: runtime.character.modelProvider,
        useOpenAI: process.env.USE_OPENAI_EMBEDDING,
        input: input?.slice(0, 50) + "...",
        inputType: typeof input,
        inputLength: input?.length,
        isString: typeof input === "string",
        isEmpty: !input,
    });

    // Validate input
    if (!input || typeof input !== "string" || input.trim().length === 0) {
        elizaLogger.warn("Invalid embedding input:", {
            input,
            type: typeof input,
            length: input?.length,
        });
        return []; // Return empty embedding array
    }

    // Check cache first
    const cachedEmbedding = await retrieveCachedEmbedding(runtime, input);
    if (cachedEmbedding) return cachedEmbedding;

    const config = getEmbeddingConfig();
    const isNode = typeof process !== "undefined" && process.versions?.node;

    // Determine which embedding path to use
    if (config.provider === EmbeddingProvider.OpenAI) {
        return await getRemoteEmbedding(input, {
            model: config.model,
            endpoint: "https://api.openai.com/v1",
            apiKey: settings.OPENAI_API_KEY,
            dimensions: config.dimensions,
        });
    }

    if (config.provider === EmbeddingProvider.Ollama) {
        return await getRemoteEmbedding(input, {
            model: config.model,
            endpoint:
                runtime.character.modelEndpointOverride ||
                models[ModelProviderName.OLLAMA].endpoint,
            isOllama: true,
            dimensions: config.dimensions,
        });
    }

    if (config.provider == EmbeddingProvider.GaiaNet) {
        return await getRemoteEmbedding(input, {
            model: config.model,
            endpoint:
                runtime.character.modelEndpointOverride ||
                models[ModelProviderName.GAIANET].endpoint ||
                settings.SMALL_GAIANET_SERVER_URL ||
                settings.MEDIUM_GAIANET_SERVER_URL ||
                settings.LARGE_GAIANET_SERVER_URL,
            apiKey: settings.GAIANET_API_KEY || runtime.token,
            dimensions: config.dimensions,
        });
    }

    // BGE - try local first if in Node
    if (isNode) {
        try {
            return await getLocalEmbedding(input);
        } catch (error) {
            elizaLogger.warn(
                "Local embedding failed, falling back to remote",
                error
            );
        }
    }

    // Fallback to remote override
    return await getRemoteEmbedding(input, {
        model: config.model,
        endpoint:
            runtime.character.modelEndpointOverride ||
            models[runtime.character.modelProvider].endpoint,
        apiKey: runtime.token,
        dimensions: config.dimensions,
    });

    async function getLocalEmbedding(input: string): Promise<number[]> {
        elizaLogger.debug("DEBUG - Inside getLocalEmbedding function");

        // Check if we're in Node.js environment
        const isNode =
            typeof process !== "undefined" &&
            process.versions != null &&
            process.versions.node != null;

        if (!isNode) {
            elizaLogger.warn(
                "Local embedding not supported in browser, falling back to remote embedding"
            );
            throw new Error("Local embedding not supported in browser");
        }

        try {
            const moduleImports = await Promise.all([
                import("fs"),
                import("url"),
                (async () => {
                    try {
                        return await import("fastembed");
                    } catch {
                        elizaLogger.error("Failed to load fastembed.");
                        throw new Error(
                            "fastembed import failed, falling back to remote embedding"
                        );
                    }
                })(),
            ]);

            const [fs, { fileURLToPath }, fastEmbed] = moduleImports;
            const { FlagEmbedding, EmbeddingModel } = fastEmbed;

            function getRootPath() {
                const __filename = fileURLToPath(import.meta.url);
                const __dirname = path.dirname(__filename);

                const rootPath = path.resolve(__dirname, "..");
                if (rootPath.includes("/eliza/")) {
                    return rootPath.split("/eliza/")[0] + "/eliza/";
                }

                return path.resolve(__dirname, "..");
            }

            const cacheDir = getRootPath() + "/cache/";

            if (!fs.existsSync(cacheDir)) {
                fs.mkdirSync(cacheDir, { recursive: true });
            }

            elizaLogger.debug("Initializing BGE embedding model...");

            const embeddingModel = await FlagEmbedding.init({
                cacheDir: cacheDir,
                model: EmbeddingModel.BGESmallENV15,
                // BGE-small-en-v1.5 specific settings
                maxLength: 512, // BGE's context window
            });

            elizaLogger.debug("Generating embedding for input:", {
                inputLength: input.length,
                inputPreview: input.slice(0, 100) + "...",
            });

            // Let fastembed handle tokenization internally
            const embedding = await embeddingModel.queryEmbed(input);

            // Debug the raw embedding
            elizaLogger.debug("Raw embedding from BGE:", {
                type: typeof embedding,
                isArray: Array.isArray(embedding),
                dimensions: Array.isArray(embedding)
                    ? embedding.length
                    : "not an array",
                sample: Array.isArray(embedding)
                    ? embedding.slice(0, 5)
                    : embedding,
            });

            // Process the embedding into the correct format
            let finalEmbedding: number[];

            if (
                ArrayBuffer.isView(embedding) &&
                embedding.constructor === Float32Array
            ) {
                // Direct Float32Array result
                finalEmbedding = Array.from(embedding);
            } else if (
                Array.isArray(embedding) &&
                ArrayBuffer.isView(embedding[0]) &&
                embedding[0].constructor === Float32Array
            ) {
                // Nested Float32Array result
                finalEmbedding = Array.from(embedding[0]);
            } else if (Array.isArray(embedding)) {
                // Direct array result
                finalEmbedding = embedding;
            } else {
                throw new Error(
                    `Unexpected embedding format: ${typeof embedding}`
                );
            }

            elizaLogger.debug("Processed embedding:", {
                length: finalEmbedding.length,
                sample: finalEmbedding.slice(0, 5),
                allNumbers: finalEmbedding.every((n) => typeof n === "number"),
            });

            // Ensure all values are proper numbers
            finalEmbedding = finalEmbedding.map((n) => Number(n));

            // Validate the final embedding
            if (
                !Array.isArray(finalEmbedding) ||
                finalEmbedding[0] === undefined
            ) {
                throw new Error(
                    "Invalid embedding format: must be an array starting with a number"
                );
            }

            // Validate embedding dimensions (should be 384 for BGE-small)
            if (finalEmbedding.length !== 384) {
                elizaLogger.warn(
                    `Unexpected embedding dimension: ${finalEmbedding.length} (expected 384)`
                );
            }

            return finalEmbedding;
        } catch {
            // Browser implementation - fallback to remote embedding
            elizaLogger.warn(
                "Local embedding not supported in browser, falling back to remote embedding"
            );
            throw new Error("Local embedding not supported in browser");
        }
    }

    async function retrieveCachedEmbedding(
        runtime: IAgentRuntime,
        input: string
    ) {
        if (!input) {
            elizaLogger.log("No input to retrieve cached embedding for");
            return null;
        }

        const similaritySearchResult =
            await runtime.messageManager.getCachedEmbeddings(input);
        if (similaritySearchResult.length > 0) {
            return similaritySearchResult[0].embedding;
        }
        return null;
    }
}<|MERGE_RESOLUTION|>--- conflicted
+++ resolved
@@ -22,7 +22,6 @@
     BGE: "BGE",
 } as const;
 
-<<<<<<< HEAD
 // Create type from the values
 export type EmbeddingProvider = typeof EMBEDDING_PROVIDERS[keyof typeof EMBEDDING_PROVIDERS];
 
@@ -32,11 +31,6 @@
 export type GaiaNetProvider = typeof EMBEDDING_PROVIDERS.GaiaNet;
 export type BGEProvider = typeof EMBEDDING_PROVIDERS.BGE;
 
-=======
-export type EmbeddingProviderType =
-    (typeof EmbeddingProvider)[keyof typeof EmbeddingProvider];
-
->>>>>>> 0fffccbe
 export type EmbeddingConfig = {
     readonly dimensions: number;
     readonly model: string;
