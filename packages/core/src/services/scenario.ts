<<<<<<< HEAD
// TODO: Review ensureConnection and other runtime helper methods and their usage and implement, they may be helpful

=======
>>>>>>> 1e0f0116
import { v4 as uuidv4 } from 'uuid';
import {
  ChannelType,
  EventTypes,
  type HandlerCallback,
  type IAgentRuntime,
  type Memory,
  Service,
  type UUID,
  type ActionEventPayload,
  type EvaluatorEventPayload,
  type World,
  type Room,
} from '../types';
import { createUniqueUuid } from '../entities';
import logger from '../logger';

interface ActionTracker {
  actionId: UUID;
  actionName: string;
  startTime: number;
  completed: boolean;
  error?: Error;
}

interface EvaluatorTracker {
  evaluatorId: UUID;
  evaluatorName: string;
  startTime: number;
  completed: boolean;
  error?: Error;
}

/**
 * Represents a service that allows the agent to interact in a scenario testing environment.
 * The agent can create rooms, send messages, and communicate with other agents in a live interactive testing environment.
 * @extends Service
 */
export class ScenarioService extends Service {
  static serviceType = 'scenario';
  capabilityDescription =
    'The agent is currently in a scenario testing environment. It can create rooms, send messages, and talk to other agents in a live interactive testing environment.';
  private messageHandlers: Map<UUID, HandlerCallback[]> = new Map();
  private worlds: Map<UUID, World> = new Map();
  private activeActions: Map<UUID, ActionTracker> = new Map();
  private activeEvaluators: Map<UUID, EvaluatorTracker> = new Map();

  /**
   * Constructor for creating a new instance of the class.
   *
   * @param runtime - The IAgentRuntime instance to be passed to the constructor.
   */
  constructor(protected runtime: IAgentRuntime) {
    super(runtime);
    this.setupEventListeners();
  }

  private setupEventListeners() {
    // Track action start/completion
    this.runtime.registerEvent(EventTypes.ACTION_STARTED, async (data: ActionEventPayload) => {
      this.activeActions.set(data.actionId, {
        actionId: data.actionId,
        actionName: data.actionName,
        startTime: Date.now(),
        completed: false,
      });
      return Promise.resolve();
    });

    this.runtime.registerEvent(EventTypes.ACTION_COMPLETED, async (data: ActionEventPayload) => {
      const action = this.activeActions.get(data.actionId);
      if (action) {
        action.completed = true;
        action.error = data.error;
      }
      return Promise.resolve();
    });

    // Track evaluator start/completion
    this.runtime.registerEvent(
      EventTypes.EVALUATOR_STARTED,
      async (data: EvaluatorEventPayload) => {
        this.activeEvaluators.set(data.evaluatorId, {
          evaluatorId: data.evaluatorId,
          evaluatorName: data.evaluatorName,
          startTime: Date.now(),
          completed: false,
        });
        logger.debug('Evaluator started', data);
        return Promise.resolve();
      }
    );

    this.runtime.registerEvent(
      EventTypes.EVALUATOR_COMPLETED,
      async (data: EvaluatorEventPayload) => {
        const evaluator = this.activeEvaluators.get(data.evaluatorId);
        if (evaluator) {
          evaluator.completed = true;
          evaluator.error = data.error;
        }
        logger.debug('Evaluator completed', data);
        return Promise.resolve();
      }
    );
  }

  /**
   * Start the scenario service with the given runtime.
   * @param {IAgentRuntime} runtime - The agent runtime
   * @returns {Promise<ScenarioService>} - The started scenario service
   */
  static async start(runtime: IAgentRuntime) {
    const service = new ScenarioService(runtime);
    return service;
  }

  /**
   * Stops the Scenario service associated with the given runtime.
   *
   * @param {IAgentRuntime} runtime The runtime to stop the service for.
   * @throws {Error} When the Scenario service is not found.
   */
  static async stop(runtime: IAgentRuntime) {
    const service = runtime.getService(ScenarioService.serviceType);
    if (!service) {
      throw new Error('Scenario service not found');
    }
    service.stop();
  }

  /**
   * Asynchronously stops the current process by clearing all message handlers and worlds.
   */
  async stop() {
    this.messageHandlers.clear();
    this.worlds.clear();
    this.activeActions.clear();
    this.activeEvaluators.clear();
  }

  /**
   * Creates a new world with the specified name and owner.
   * @param name The name of the world
   * @param ownerName The name of the world owner
   * @returns The created world's ID
   */
  async createWorld(name: string, ownerName: string): Promise<UUID> {
    const serverId = createUniqueUuid(this.runtime.agentId, name);
    const worldId = uuidv4() as UUID;
    const ownerId = uuidv4() as UUID;

    const world: World = {
      id: worldId,
      name,
      serverId,
      agentId: this.runtime.agentId,
      // TODO: get the server id, create it or whatever
      metadata: {
        // this is wrong, the owner needs to be tracked by scenario and similar to how we do it with Discord etc
        owner: {
          id: ownerId,
          name: ownerName,
        },
      },
    };

    this.worlds.set(worldId, world);
    return worldId;
  }

  /**
   * Creates a room in the specified world.
   * @param worldId The ID of the world to create the room in
   * @param name The name of the room
   * @returns The created room's ID
   */
  async createRoom(worldId: UUID, name: string): Promise<UUID> {
    const world = this.worlds.get(worldId);
    if (!world) {
      throw new Error(`World ${worldId} not found`);
    }

    const roomId = uuidv4() as UUID;

    // worlds do not have rooms on them, we'll need to use runtime.getRooms(worldId) from the runtime

    await this.runtime.ensureRoomExists({
      id: roomId,
      name,
      source: 'scenario',
      type: ChannelType.GROUP,
      channelId: roomId,
      serverId: worldId,
    });

    return roomId;
  }

  /**
   * Adds a participant to a room
   * @param worldId The world ID
   * @param roomId The room ID
   * @param participantId The participant's ID
   */
  async addParticipant(worldId: UUID, roomId: UUID, participantId: UUID) {
    const world = this.worlds.get(worldId);
    if (!world) {
      throw new Error(`World ${worldId} not found`);
    }

    const room = this.runtime.getRoom(roomId);
    if (!room) {
      throw new Error(`Room ${roomId} not found in world ${worldId}`);
    }

    await this.runtime.addParticipant(roomId, participantId);

    // TODO: This could all be rewritten like an ensureConnection approach
  }

  /**
   * Sends a message in a specific room
   * @param sender The runtime of the sending agent
   * @param worldId The world ID
   * @param roomId The room ID
   * @param text The message text
   */
  async sendMessage(sender: IAgentRuntime, worldId: UUID, roomId: UUID, text: string) {
    const world = this.worlds.get(worldId);
    if (!world) {
      throw new Error(`World ${worldId} not found`);
    }

    const memory: Memory = {
      entityId: sender.agentId,
      agentId: sender.agentId,
      roomId,
      content: {
        text,
        source: 'scenario',
        name: sender.character.name,
        userName: sender.character.name,
        channelType: ChannelType.GROUP,
      },
    };

    const participants = await this.runtime.getParticipantsForRoom(roomId);

    // Emit message received event for all participants
    for (const participantId of participants) {
      this.runtime.emitEvent('MESSAGE_RECEIVED', {
        runtime: this.runtime,
        message: memory,
        roomId,
        entityId: participantId,
        source: 'scenario',
        type: ChannelType.GROUP,
      });
    }
  }

  /**
   * Waits for all active actions and evaluators to complete
   * @param timeout Maximum time to wait in milliseconds
   * @returns True if all completed successfully, false if timeout occurred
   */
  async waitForCompletion(timeout = 30000): Promise<boolean> {
    const startTime = Date.now();

    while (Date.now() - startTime < timeout) {
      const allActionsComplete = Array.from(this.activeActions.values()).every(
        (action) => action.completed
      );
      const allEvaluatorsComplete = Array.from(this.activeEvaluators.values()).every(
        (evaluator) => evaluator.completed
      );

      if (allActionsComplete && allEvaluatorsComplete) {
        return true;
      }

      await new Promise((resolve) => setTimeout(resolve, 100));
    }

    return false;
  }

  /**
   * Gets the current state of all active actions and evaluators
   */
  getActiveState() {
    return {
      actions: Array.from(this.activeActions.values()),
      evaluators: Array.from(this.activeEvaluators.values()),
    };
  }

  /**
   * Cleans up the scenario state
   */
  async cleanup() {
    this.worlds.clear();
    this.activeActions.clear();
    this.activeEvaluators.clear();
    this.messageHandlers.clear();
  }
}

// Updated scenario implementation using the new client
/**
 * An array of asynchronous functions representing different scenarios.
 *
 * @param {IAgentRuntime[]} members - The array of agent runtime objects.
 * @returns {Promise<void>} - A promise that resolves when the scenario is completed.
 */
const scenarios = [
  async function scenario1(members: IAgentRuntime[]) {
    const service = members[0].getService('scenario') as ScenarioService;
    if (!service) {
      throw new Error('Scenario service not found');
    }

    // Create a test world
    const worldId = await service.createWorld('Test Server', 'Test Owner');

    // Create rooms for each member
    const roomIds = [];
    for (const member of members) {
      const roomId = await service.createRoom(worldId, `Test Room for ${member.character.name}`);
      roomIds.push(roomId);
      await service.addParticipant(worldId, roomId, member.agentId);
    }

    // Set up conversation history in the first room
    await service.sendMessage(
      members[0],
      worldId,
      roomIds[0],
      'Earlier message from conversation...'
    );

    // Send live message that triggers handlers
    await service.sendMessage(members[0], worldId, roomIds[0], 'Hello everyone!');
  },
];

/**
 * Asynchronously starts the specified scenario for the given list of agent runtimes.
 * @param {IAgentRuntime[]} members - The list of agent runtimes participating in the scenario.
 * @returns {Promise<void>} - A promise that resolves when all scenarios have been executed.
 */
export async function startScenario(members: IAgentRuntime[]) {
  for (const scenario of scenarios) {
    await scenario(members);
  }
}<|MERGE_RESOLUTION|>--- conflicted
+++ resolved
@@ -1,8 +1,3 @@
-<<<<<<< HEAD
-// TODO: Review ensureConnection and other runtime helper methods and their usage and implement, they may be helpful
-
-=======
->>>>>>> 1e0f0116
 import { v4 as uuidv4 } from 'uuid';
 import {
   ChannelType,
