{
    "name": "@ai16z/plugin-trustdb",
    "version": "0.1.4-alpha.3",
    "main": "dist/index.js",
    "type": "module",
    "types": "dist/index.d.ts",
    "dependencies": {
        "@ai16z/eliza": "workspace:*",
<<<<<<< HEAD
        "dompurify": "3.2.0",
        "tsup": "8.3.5",
=======
        "dompurify": "3.2.1",
        "tsup": "^8.3.5",
>>>>>>> 768c2d7e
        "uuid": "11.0.2",
        "vitest": "2.1.5"
    },
    "scripts": {
        "build": "tsup --format esm --dts",
        "test": "vitest run",
        "test:watch": "vitest",
        "lint": "eslint . --fix"
    },
    "devDependencies": {
        "@types/dompurify": "3.2.0",
        "eslint": "9.13.0",
        "eslint-config-prettier": "9.1.0",
        "eslint-plugin-prettier": "5.2.1",
        "eslint-plugin-vitest": "0.5.4"
    },
    "peerDependencies": {
        "whatwg-url": "7.1.0"
    }
}<|MERGE_RESOLUTION|>--- conflicted
+++ resolved
@@ -6,13 +6,8 @@
     "types": "dist/index.d.ts",
     "dependencies": {
         "@ai16z/eliza": "workspace:*",
-<<<<<<< HEAD
-        "dompurify": "3.2.0",
+        "dompurify": "3.2.1",
         "tsup": "8.3.5",
-=======
-        "dompurify": "3.2.1",
-        "tsup": "^8.3.5",
->>>>>>> 768c2d7e
         "uuid": "11.0.2",
         "vitest": "2.1.5"
     },
