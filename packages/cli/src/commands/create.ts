--- conflicted
+++ resolved
@@ -82,7 +82,6 @@
 }
 
 /**
-<<<<<<< HEAD
  * Stores Postgres URL in the global .env file
  * @param url The Postgres URL to store
  */
@@ -121,66 +120,6 @@
 }
 
 /**
- * Prompts the user for a Postgres URL, validates it, and stores it
- * @returns The configured Postgres URL or null if user skips
- */
-async function promptAndStorePostgresUrl(): Promise<string | null> {
-  let isValidUrl = false;
-  let userUrl = '';
-
-  while (!isValidUrl) {
-    // Prompt for postgres url with simpler message
-    const reply = await prompts({
-      type: 'text',
-      name: 'postgresUrl',
-      message: 'Enter your Postgres URL:',
-      validate: (value) => value.trim() !== '' || 'Postgres URL cannot be empty',
-    });
-
-    // Handle cancellation
-    if (!reply.postgresUrl) {
-      const { continueAnyway } = await prompts({
-        type: 'confirm',
-        name: 'continueAnyway',
-        message: 'Continue without configuring Postgres?',
-        initial: false,
-      });
-
-      if (continueAnyway) return null;
-      continue;
-    }
-
-    userUrl = reply.postgresUrl;
-
-    // Validate URL format
-    if (!isValidPostgresUrl(userUrl)) {
-      logger.warn("The URL format doesn't appear to be valid.");
-      logger.info('Expected format: postgresql://user:password@host:port/dbname');
-
-      const { useAnyway } = await prompts({
-        type: 'confirm',
-        name: 'useAnyway',
-        message: 'Use this URL anyway? (Choose Yes if you have a custom setup)',
-        initial: false,
-      });
-
-      if (!useAnyway) continue;
-    }
-
-    isValidUrl = true;
-  }
-
-  if (userUrl) {
-    await storePostgresUrl(userUrl);
-    return userUrl;
-  }
-
-  return null;
-}
-
-/**
-=======
->>>>>>> c87b3594
  * Initialize a new project or plugin.
  *
  * @param {Object} opts - Options for initialization.
