#!/usr/bin/env node
import fs from "node:fs";
import path from "node:path";
import { dirname } from "node:path";
import { fileURLToPath } from "node:url";
import { logger } from "@elizaos/core";
import { Command } from "commander";
import { agent } from "./commands/agent.js";
import { create } from "./commands/create.js";
import { dev } from "./commands/dev.js";
import { env } from "./commands/env.js";
import { plugin } from "./commands/plugin.js";
import { project } from "./commands/project.js";
import { publish } from "./commands/publish.js";
import { start } from "./commands/start.js";
import { teeCommand as tee } from "./commands/tee.js";
import { test } from "./commands/test.js";
import { update } from "./commands/update.js";
import { loadEnvironment } from "./utils/get-config.js";
process.on("SIGINT", () => process.exit(0));
process.on("SIGTERM", () => process.exit(0));

/**
 * Asynchronous function that serves as the main entry point for the application.
 * It loads environment variables, initializes the CLI program, and parses the command line arguments.
 * @returns {Promise<void>}
 */
async function main() {
	// Load environment variables, trying project .env first, then global ~/.eliza/.env
	await loadEnvironment();

	// For ESM modules we need to use import.meta.url instead of __dirname
	const __filename = fileURLToPath(import.meta.url);
	const __dirname = dirname(__filename);

	// Find package.json relative to the current file
	const packageJsonPath = path.resolve(__dirname, "../package.json");

	// Add a simple check in case the path is incorrect
	let version = "0.0.0"; // Fallback version
	if (!fs.existsSync(packageJsonPath)) {
	} else {
		const packageJson = JSON.parse(fs.readFileSync(packageJsonPath, "utf-8"));
		version = packageJson.version;
	}

	const program = new Command()
		.name("eliza")
		.description("elizaOS CLI - Manage your project and plugins")
		.version(version);

	program
		.addCommand(create)
		.addCommand(project)
		.addCommand(plugin)
		.addCommand(agent)
		.addCommand(tee)
		.addCommand(start)
		.addCommand(update)
<<<<<<< HEAD
		.addCommand(test);
	
	// Register the env command
	envCommand(program);
	
	// Register the dev command
	devCommand(program);
=======
		.addCommand(test)
		.addCommand(env)
		.addCommand(dev)
		.addCommand(publish)
>>>>>>> c9567a7b
	

	await program.parseAsync();
}

main().catch((error) => {
	logger.error("An error occurred:", error);
	process.exit(1);
});<|MERGE_RESOLUTION|>--- conflicted
+++ resolved
@@ -57,20 +57,10 @@
 		.addCommand(tee)
 		.addCommand(start)
 		.addCommand(update)
-<<<<<<< HEAD
-		.addCommand(test);
-	
-	// Register the env command
-	envCommand(program);
-	
-	// Register the dev command
-	devCommand(program);
-=======
 		.addCommand(test)
 		.addCommand(env)
 		.addCommand(dev)
 		.addCommand(publish)
->>>>>>> c9567a7b
 	
 
 	await program.parseAsync();
