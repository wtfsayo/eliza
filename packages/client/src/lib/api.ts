import type { Agent, Character, UUID, Memory } from '@elizaos/core';
import { WorldManager } from './world-manager';

const API_PREFIX = '/api';
const BASE_URL = `http://localhost:${import.meta.env.VITE_SERVER_PORT}${API_PREFIX}`;

/**
 * A function that handles fetching data from a specified URL with various options.
 *
 * @param url - The URL to fetch data from.
 * @param method - The HTTP method to use for the request. Defaults to "GET" if not provided.
 * @param body - The data to be sent in the request body. Can be either an object or FormData.
 * @param headers - The headers to include in the request.
 * @returns A Promise that resolves to the response data based on the Content-Type of the response.
 */
const fetcher = async ({
  url,
  method,
  body,
  headers,
}: {
  url: string;
  method?: 'GET' | 'POST' | 'DELETE' | 'PUT' | 'PATCH';
  body?: object | FormData;
  headers?: HeadersInit;
}) => {
  // Ensure URL starts with a slash if it's a relative path
  const normalizedUrl = url.startsWith('/') ? url : `/${url}`;

  // Construct the full URL
  const fullUrl = `${BASE_URL}${normalizedUrl}`;

  console.log('API Request:', method || 'GET', fullUrl);

  const options: RequestInit = {
    method: method ?? 'GET',
    headers: headers
      ? headers
      : {
          Accept: 'application/json',
          'Content-Type': 'application/json',
        },
  };

  if (method === 'POST' || method === 'PUT' || method === 'PATCH') {
    if (body instanceof FormData) {
      if (options.headers && typeof options.headers === 'object') {
        // Create new headers object without Content-Type
        options.headers = Object.fromEntries(
          Object.entries(options.headers as Record<string, string>).filter(
            ([key]) => key !== 'Content-Type'
          )
        );
      }
      options.body = body;
    } else {
      options.body = JSON.stringify(body);
    }
  }

  try {
    const response = await fetch(fullUrl, options);
    const contentType = response.headers.get('Content-Type');

    if (contentType === 'audio/mpeg') {
      return await response.blob();
    }

    if (!response.ok) {
      const errorText = await response.text();
      console.error('API Error:', response.status, response.statusText);
      console.error('Response:', errorText);

      let errorMessage = `Error ${response.status}: ${response.statusText}`;
      try {
        const errorObj = JSON.parse(errorText);
        errorMessage = errorObj.message || errorMessage;
      } catch {
        // If we can't parse as JSON, use the raw text
        if (errorText.includes('<!DOCTYPE html>')) {
          errorMessage = 'Received HTML instead of JSON. API endpoint may be incorrect.';
        } else {
          errorMessage = errorText || errorMessage;
        }
      }

      throw new Error(errorMessage);
    }

    // For successful responses, try to parse as JSON
    if (contentType?.includes('application/json')) {
      try {
        return await response.json();
      } catch (error) {
        console.error('JSON Parse Error:', error);
        const text = await response.text();
        console.error('Response text:', text.substring(0, 500) + (text.length > 500 ? '...' : ''));
        throw new Error('Failed to parse JSON response');
      }
    } else {
      // For non-JSON responses, return text
      return await response.text();
    }
  } catch (error) {
    console.error('Fetch error:', error);
    throw error;
  }
};

// Add these interfaces near the top with other types
/**
 * Interface representing a log entry.
 * @property {number} level - The log level.
 * @property {number} time - The timestamp of the log entry.
 * @property {string} msg - The log message.
 * @property {string | number | boolean | null | undefined} [key] - Additional properties for the log entry.
 */
interface LogEntry {
  level: number;
  time: number;
  msg: string;
  [key: string]: string | number | boolean | null | undefined;
}

/**
 * Interface representing a log response.
 * @typedef {Object} LogResponse
 * @property {LogEntry[]} logs - Array of log entries.
 * @property {number} count - Number of log entries in the response.
 * @property {number} total - Total number of log entries available.
 * @property {string} level - Log level of the response.
 * @property {string[]} levels - Array of available log levels.
 */
interface LogResponse {
  logs: LogEntry[];
  count: number;
  total: number;
  level: string;
  levels: string[];
}

interface AgentLog {
  id?: string;
  type?: string;
  timestamp?: number;
  message?: string;
  details?: string;
  roomId?: string;
  [key: string]: any;
}

/**
 * Library for interacting with the API to perform various actions related to agents, messages, rooms, logs, etc.
 * @type {{
 * 	apiClient: {
 * 		sendMessage: (agentId: string, message: string, selectedFile?: File | null, roomId?: UUID) => Promise<any>;
 * 		getAgents: () => Promise<any>;
 * 		getAgent: (agentId: string) => Promise<{ data: Agent }>;
 * 		tts: (agentId: string, text: string) => Promise<any>;
 * 		whisper: (agentId: string, audioBlob: Blob) => Promise<any>;
 * 		sendAudioMessage: (agentId: string, audioBlob: Blob, options?: { roomId?: string; entityId?: string; userName?: string; name?: string; }) => Promise<any>;
 * 		speechConversation: (agentId: string, text: string, options?: { roomId?: string; entityId?: string; userName?: string; name?: string; }) => Promise<any>;
 * 		deleteAgent: (agentId: string) => Promise<{ success: boolean }>;
 * 		updateAgent: (agentId: string, agent: Agent) => Promise<any>;
 * 		createAgent: (params: { characterPath?: string; characterJson?: Character; }) => Promise<any>;
 * 		startAgent: (agentId: UUID) => Promise<any>;
 * 		stopAgent: (agentId: string) => Promise<any>;
 * 		getMemories: (agentId: string, roomId: string, options?: { limit?: number; before?: number; }) => Promise<any>;
 * 		getRooms: (agentId: string) => Promise<any>;
 * 		createRoom: (agentId: string, roomName: string) => Promise<any>;
 * 		getRoom: (agentId: string, roomId: string) => Promise<any>;
 * 		updateRoom: (agentId: string, roomId: string, updates: { name?: string; worldId?: string; }) => Promise<any>;
 * 		deleteRoom: (agentId: string, roomId: string) => Promise<any>;
 * 		getLogs: (level: string) => Promise<LogResponse>;
 * 		getAgentLogs: (agentId: string, options?: { roomId?: UUID; type?: string; count?: number; offset?: number }) => Promise<{ success: boolean; data: AgentLog[] }>;
 * 		deleteLog: (agentId: string, logId: string) => Promise<void>;
 * 		getAgentMemories: (agentId: UUID, roomId?: UUID) => Promise<any>;
 * 		deleteAgentMemory: (agentId: UUID, memoryId: string) => Promise<any>;
 * 		updateAgentMemory: (agentId: UUID, memoryId: string, memoryData: Partial<Memory>) => Promise<any>;
 * 	}
 * }}
 */
export const apiClient = {
<<<<<<< HEAD
  getAgents: () => fetcher({ url: '/agents' }),
  getAgent: (agentId: string): Promise<{ data: Agent }> => fetcher({ url: `/agents/${agentId}` }),
  tts: (agentId: string, text: string) =>
    fetcher({
      url: `/agents/${agentId}/speech/generate`,
      method: 'POST',
      body: {
        text,
      },
      headers: {
        'Content-Type': 'application/json',
        Accept: 'audio/mpeg',
        'Transfer-Encoding': 'chunked',
      },
    }),
  whisper: async (agentId: string, audioBlob: Blob) => {
    const formData = new FormData();
    formData.append('file', audioBlob, 'recording.wav');
    return fetcher({
      url: `/agents/${agentId}/transcriptions`,
      method: 'POST',
      body: formData,
    });
  },
  sendAudioMessage: async (
    agentId: string,
    audioBlob: Blob,
    options?: {
      roomId?: string;
      entityId?: string;
      userName?: string;
      name?: string;
    }
  ) => {
    const formData = new FormData();
    formData.append('file', audioBlob, 'recording.wav');

    // Add optional parameters if provided
    if (options) {
      for (const [key, value] of Object.entries(options)) {
        if (value) formData.append(key, value);
      }
    }

    return fetcher({
      url: `/agents/${agentId}/audio-messages`,
      method: 'POST',
      body: formData,
    });
  },
  speechConversation: async (
    agentId: string,
    text: string,
    options?: {
      roomId?: string;
      entityId?: string;
      userName?: string;
      name?: string;
    }
  ) => {
    return fetcher({
      url: `/agents/${agentId}/speech/conversation`,
      method: 'POST',
      body: {
        text,
        ...options,
      },
      headers: {
        'Content-Type': 'application/json',
        Accept: 'audio/mpeg',
        'Transfer-Encoding': 'chunked',
      },
    });
  },
  deleteAgent: (agentId: string): Promise<{ success: boolean }> =>
    fetcher({ url: `/agents/${agentId}`, method: 'DELETE' }),
  updateAgent: (agentId: string, agent: Agent) =>
    fetcher({
      url: `/agents/${agentId}`,
      method: 'PATCH',
      body: agent,
    }),
  createAgent: (params: { characterPath?: string; characterJson?: Character }) =>
    fetcher({
      url: '/agents/',
      method: 'POST',
      body: params,
    }),
  startAgent: (agentId: UUID) =>
    fetcher({
      url: `/agents/${agentId}`,
      method: 'POST',
      body: { start: true },
    }),
  stopAgent: (agentId: string) => {
    return fetcher({
      url: `/agents/${agentId}`,
      method: 'PUT',
    });
  },
  getMemories: (agentId: string, roomId: string, options?: { limit?: number; before?: number }) => {
    const worldId = WorldManager.getWorldId();
    const params: Record<string, string | number> = { worldId };

    if (options?.limit) {
      params.limit = options.limit;
    }

    if (options?.before) {
      params.end = options.before;
    }

    return fetcher({
      url: `/agents/${agentId}/rooms/${roomId}/memories`,
      method: 'GET',
      body: params,
    });
  },

  // Room-related routes
  getRooms: (agentId: string) => {
    const worldId = WorldManager.getWorldId();
    return fetcher({
      url: `/agents/${agentId}/rooms`,
      method: 'GET',
      body: { worldId },
    });
  },

  createRoom: (agentId: string, roomName: string) => {
    const worldId = WorldManager.getWorldId();
    return fetcher({
      url: `/agents/${agentId}/rooms`,
      method: 'POST',
      body: {
        name: roomName,
        worldId,
      },
    });
  },

  // Room management functions
  getRoom: (agentId: string, roomId: string) => {
    return fetcher({
      url: `/agents/${agentId}/rooms/${roomId}`,
      method: 'GET',
    });
  },

  updateRoom: (agentId: string, roomId: string, updates: { name?: string; worldId?: string }) => {
    return fetcher({
      url: `/agents/${agentId}/rooms/${roomId}`,
      method: 'PATCH',
      body: updates,
    });
  },

  deleteRoom: (agentId: string, roomId: string) => {
    return fetcher({
      url: `/agents/${agentId}/rooms/${roomId}`,
      method: 'DELETE',
    });
  },

  // Add this new method
  getLogs: ({ level = '', agentName = 'all', agentId = 'all' }): Promise<LogResponse> => {
    const params = new URLSearchParams();

    if (level && level !== 'all') params.append('level', level);
    if (agentName && agentName !== 'all') params.append('agentName', agentName);
    if (agentId && agentId !== 'all') params.append('agentId', agentId);

    const url = `/logs${params.toString() ? `?${params.toString()}` : ''}`;
    return fetcher({
      url,
      method: 'GET',
    });
  },

  getAgentCompletion: (
    agentId: string,
    senderId: string,
    message: string,
    roomId: UUID,
    source: string
  ) => {
    return fetcher({
      url: `/agents/${agentId}/message`,
      method: 'POST',
      body: {
        text: message,
        roomId: roomId,
        senderId,
        source,
      },
    });
  },

  // Agent Log/Action endpoints
  getAgentLogs: (
    agentId: string,
    options?: { roomId?: UUID; type?: string; count?: number; offset?: number }
  ): Promise<{ success: boolean; data: AgentLog[] }> => {
    const params = new URLSearchParams();

    if (options?.roomId) params.append('roomId', options.roomId);
    if (options?.type) params.append('type', options.type);
    if (options?.count) params.append('count', options.count.toString());
    if (options?.offset) params.append('offset', options.offset.toString());

    return fetcher({
      url: `/agents/${agentId}/logs${params.toString() ? `?${params.toString()}` : ''}`,
      method: 'GET',
    });
  },

  deleteLog: (agentId: string, logId: string): Promise<void> => {
    return fetcher({
      url: `/agents/${agentId}/logs/${logId}`,
      method: 'DELETE',
    });
  },

  // Method to get all memories for an agent, optionally filtered by room
  getAgentMemories: (agentId: UUID, roomId?: UUID) => {
    const url = roomId
      ? `/agents/${agentId}/rooms/${roomId}/memories`
      : `/agents/${agentId}/memories`;

    return fetcher({
      url,
      method: 'GET',
    });
  },

  // Method to delete a specific memory for an agent
  deleteAgentMemory: (agentId: UUID, memoryId: string) => {
    return fetcher({
      url: `/agents/${agentId}/memories/${memoryId}`,
      method: 'DELETE',
    });
  },

  updateAgentMemory: (agentId: UUID, memoryId: string, memoryData: Partial<Memory>) => {
    return fetcher({
      url: `/agents/${agentId}/memories/${memoryId}`,
      method: 'PATCH',
      body: memoryData,
    });
  },
=======
	getAgents: () => fetcher({ url: "/agents" }),
	getAgent: (agentId: string): Promise<{ data: Agent }> =>
		fetcher({ url: `/agents/${agentId}` }),
	tts: (agentId: string, text: string) =>
		fetcher({
			url: `/agents/${agentId}/speech/generate`,
			method: "POST",
			body: {
				text,
			},
			headers: {
				"Content-Type": "application/json",
				Accept: "audio/mpeg",
				"Transfer-Encoding": "chunked",
			},
		}),
	whisper: async (agentId: string, audioBlob: Blob) => {
		const formData = new FormData();
		formData.append("file", audioBlob, "recording.wav");
		return fetcher({
			url: `/agents/${agentId}/transcriptions`,
			method: "POST",
			body: formData,
		});
	},
	sendAudioMessage: async (
		agentId: string,
		audioBlob: Blob,
		options?: {
			roomId?: string;
			entityId?: string;
			userName?: string;
			name?: string;
		},
	) => {
		const formData = new FormData();
		formData.append("file", audioBlob, "recording.wav");

		// Add optional parameters if provided
		if (options) {
			for (const [key, value] of Object.entries(options)) {
				if (value) formData.append(key, value);
			}
		}

		return fetcher({
			url: `/agents/${agentId}/audio-messages`,
			method: "POST",
			body: formData,
		});
	},
	speechConversation: async (
		agentId: string,
		text: string,
		options?: {
			roomId?: string;
			entityId?: string;
			userName?: string;
			name?: string;
		},
	) => {
		return fetcher({
			url: `/agents/${agentId}/speech/conversation`,
			method: "POST",
			body: {
				text,
				...options,
			},
			headers: {
				"Content-Type": "application/json",
				Accept: "audio/mpeg",
				"Transfer-Encoding": "chunked",
			},
		});
	},
	deleteAgent: (agentId: string): Promise<{ success: boolean }> =>
		fetcher({ url: `/agents/${agentId}`, method: "DELETE" }),
	updateAgent: (agentId: string, agent: Agent) =>
		fetcher({
			url: `/agents/${agentId}`,
			method: "PATCH",
			body: agent,
		}),
	createAgent: (params: {
		characterPath?: string;
		characterJson?: Character;
	}) =>
		fetcher({
			url: "/agents/",
			method: "POST",
			body: params,
		}),
	startAgent: (agentId: UUID) =>
		fetcher({
			url: `/agents/${agentId}`,
			method: "POST",
			body: { start: true },
		}),
	stopAgent: (agentId: string) => {
		return fetcher({
			url: `/agents/${agentId}`,
			method: "PUT",
		});
	},
	getMemories: (
		agentId: string,
		roomId: string,
		options?: { limit?: number; before?: number },
	) => {
		const worldId = WorldManager.getWorldId();
		const params: Record<string, string | number> = { worldId };

		if (options?.limit) {
			params.limit = options.limit;
		}

		if (options?.before) {
			params.end = options.before;
		}

		return fetcher({
			url: `/agents/${agentId}/rooms/${roomId}/memories`,
			method: "GET",
			body: params,
		});
	},

	// Room-related routes
	getRooms: (agentId: string) => {
		const worldId = WorldManager.getWorldId();
		return fetcher({
			url: `/agents/${agentId}/rooms`,
			method: "GET",
			body: { worldId },
		});
	},

	createRoom: (agentId: string, roomName: string) => {
		const worldId = WorldManager.getWorldId();
		return fetcher({
			url: `/agents/${agentId}/rooms`,
			method: "POST",
			body: {
				name: roomName,
				worldId,
			},
		});
	},

	// Room management functions
	getRoom: (agentId: string, roomId: string) => {
		return fetcher({
			url: `/agents/${agentId}/rooms/${roomId}`,
			method: "GET",
		});
	},

	updateRoom: (
		agentId: string,
		roomId: string,
		updates: { name?: string; worldId?: string },
	) => {
		return fetcher({
			url: `/agents/${agentId}/rooms/${roomId}`,
			method: "PATCH",
			body: updates,
		});
	},

	deleteRoom: (agentId: string, roomId: string) => {
		return fetcher({
			url: `/agents/${agentId}/rooms/${roomId}`,
			method: "DELETE",
		});
	},

	// Add this new method
	getLogs: ({level = "", agentName = "all", agentId = "all"}): Promise<LogResponse> => {
		const params = new URLSearchParams();

		if (level && level !== "all") params.append("level", level);
		if (agentName && agentName !== "all") params.append("agentName", agentName);
		if (agentId && agentId !== "all") params.append("agentId", agentId);

		const url = `/logs${params.toString() ? `?${params.toString()}` : ""}`;
		return fetcher({
			url,
			method: "GET",
		});
	},

	getAgentCompletion: (
			agentId: string,
			senderId: string,
			message: string,
			roomId: UUID,
			source: string,
		) => {
			return fetcher({
				url: `/agents/${agentId}/message`,
				method: "POST",
				body: {
					text: message,
					roomId: roomId,
					senderId,
					source,
				},
			});
		},

	// Agent Log/Action endpoints
	getAgentLogs: (agentId: string, options?: { roomId?: UUID; type?: string; count?: number; offset?: number }): Promise<{ success: boolean; data: AgentLog[] }> => {
		const params = new URLSearchParams();
		
		if (options?.roomId) params.append('roomId', options.roomId);
		if (options?.type) params.append('type', options.type);
		if (options?.count) params.append('count', options.count.toString());
		if (options?.offset) params.append('offset', options.offset.toString());
		
		return fetcher({
			url: `/agents/${agentId}/logs${params.toString() ? `?${params.toString()}` : ''}`,
			method: "GET"
		});
	},

	deleteLog: (agentId: string, logId: string): Promise<void> => {
		return fetcher({
			url: `/agents/${agentId}/logs/${logId}`,
			method: "DELETE"
		});
	},

	// Method to get all memories for an agent, optionally filtered by room
	getAgentMemories: (agentId: UUID, roomId?: UUID) => {
		const url = roomId 
			? `/agents/${agentId}/rooms/${roomId}/memories` 
			: `/agents/${agentId}/memories`;
		
		return fetcher({
			url,
			method: "GET",
		});
	},

	// Method to delete a specific memory for an agent
	deleteAgentMemory: (agentId: UUID, memoryId: string) => {
		return fetcher({
			url: `/agents/${agentId}/memories/${memoryId}`,
			method: "DELETE",
		});
	},

	updateAgentMemory: (agentId: UUID, memoryId: string, memoryData: Partial<Memory>) => {
		return fetcher({
			url: `/agents/${agentId}/memories/${memoryId}`,
			method: "PATCH",
			body: memoryData,
		});
	},
>>>>>>> d91d0b86
};<|MERGE_RESOLUTION|>--- conflicted
+++ resolved
@@ -181,7 +181,6 @@
  * }}
  */
 export const apiClient = {
-<<<<<<< HEAD
   getAgents: () => fetcher({ url: '/agents' }),
   getAgent: (agentId: string): Promise<{ data: Agent }> => fetcher({ url: `/agents/${agentId}` }),
   tts: (agentId: string, text: string) =>
@@ -397,7 +396,6 @@
       method: 'GET',
     });
   },
-
   deleteLog: (agentId: string, logId: string): Promise<void> => {
     return fetcher({
       url: `/agents/${agentId}/logs/${logId}`,
@@ -432,265 +430,4 @@
       body: memoryData,
     });
   },
-=======
-	getAgents: () => fetcher({ url: "/agents" }),
-	getAgent: (agentId: string): Promise<{ data: Agent }> =>
-		fetcher({ url: `/agents/${agentId}` }),
-	tts: (agentId: string, text: string) =>
-		fetcher({
-			url: `/agents/${agentId}/speech/generate`,
-			method: "POST",
-			body: {
-				text,
-			},
-			headers: {
-				"Content-Type": "application/json",
-				Accept: "audio/mpeg",
-				"Transfer-Encoding": "chunked",
-			},
-		}),
-	whisper: async (agentId: string, audioBlob: Blob) => {
-		const formData = new FormData();
-		formData.append("file", audioBlob, "recording.wav");
-		return fetcher({
-			url: `/agents/${agentId}/transcriptions`,
-			method: "POST",
-			body: formData,
-		});
-	},
-	sendAudioMessage: async (
-		agentId: string,
-		audioBlob: Blob,
-		options?: {
-			roomId?: string;
-			entityId?: string;
-			userName?: string;
-			name?: string;
-		},
-	) => {
-		const formData = new FormData();
-		formData.append("file", audioBlob, "recording.wav");
-
-		// Add optional parameters if provided
-		if (options) {
-			for (const [key, value] of Object.entries(options)) {
-				if (value) formData.append(key, value);
-			}
-		}
-
-		return fetcher({
-			url: `/agents/${agentId}/audio-messages`,
-			method: "POST",
-			body: formData,
-		});
-	},
-	speechConversation: async (
-		agentId: string,
-		text: string,
-		options?: {
-			roomId?: string;
-			entityId?: string;
-			userName?: string;
-			name?: string;
-		},
-	) => {
-		return fetcher({
-			url: `/agents/${agentId}/speech/conversation`,
-			method: "POST",
-			body: {
-				text,
-				...options,
-			},
-			headers: {
-				"Content-Type": "application/json",
-				Accept: "audio/mpeg",
-				"Transfer-Encoding": "chunked",
-			},
-		});
-	},
-	deleteAgent: (agentId: string): Promise<{ success: boolean }> =>
-		fetcher({ url: `/agents/${agentId}`, method: "DELETE" }),
-	updateAgent: (agentId: string, agent: Agent) =>
-		fetcher({
-			url: `/agents/${agentId}`,
-			method: "PATCH",
-			body: agent,
-		}),
-	createAgent: (params: {
-		characterPath?: string;
-		characterJson?: Character;
-	}) =>
-		fetcher({
-			url: "/agents/",
-			method: "POST",
-			body: params,
-		}),
-	startAgent: (agentId: UUID) =>
-		fetcher({
-			url: `/agents/${agentId}`,
-			method: "POST",
-			body: { start: true },
-		}),
-	stopAgent: (agentId: string) => {
-		return fetcher({
-			url: `/agents/${agentId}`,
-			method: "PUT",
-		});
-	},
-	getMemories: (
-		agentId: string,
-		roomId: string,
-		options?: { limit?: number; before?: number },
-	) => {
-		const worldId = WorldManager.getWorldId();
-		const params: Record<string, string | number> = { worldId };
-
-		if (options?.limit) {
-			params.limit = options.limit;
-		}
-
-		if (options?.before) {
-			params.end = options.before;
-		}
-
-		return fetcher({
-			url: `/agents/${agentId}/rooms/${roomId}/memories`,
-			method: "GET",
-			body: params,
-		});
-	},
-
-	// Room-related routes
-	getRooms: (agentId: string) => {
-		const worldId = WorldManager.getWorldId();
-		return fetcher({
-			url: `/agents/${agentId}/rooms`,
-			method: "GET",
-			body: { worldId },
-		});
-	},
-
-	createRoom: (agentId: string, roomName: string) => {
-		const worldId = WorldManager.getWorldId();
-		return fetcher({
-			url: `/agents/${agentId}/rooms`,
-			method: "POST",
-			body: {
-				name: roomName,
-				worldId,
-			},
-		});
-	},
-
-	// Room management functions
-	getRoom: (agentId: string, roomId: string) => {
-		return fetcher({
-			url: `/agents/${agentId}/rooms/${roomId}`,
-			method: "GET",
-		});
-	},
-
-	updateRoom: (
-		agentId: string,
-		roomId: string,
-		updates: { name?: string; worldId?: string },
-	) => {
-		return fetcher({
-			url: `/agents/${agentId}/rooms/${roomId}`,
-			method: "PATCH",
-			body: updates,
-		});
-	},
-
-	deleteRoom: (agentId: string, roomId: string) => {
-		return fetcher({
-			url: `/agents/${agentId}/rooms/${roomId}`,
-			method: "DELETE",
-		});
-	},
-
-	// Add this new method
-	getLogs: ({level = "", agentName = "all", agentId = "all"}): Promise<LogResponse> => {
-		const params = new URLSearchParams();
-
-		if (level && level !== "all") params.append("level", level);
-		if (agentName && agentName !== "all") params.append("agentName", agentName);
-		if (agentId && agentId !== "all") params.append("agentId", agentId);
-
-		const url = `/logs${params.toString() ? `?${params.toString()}` : ""}`;
-		return fetcher({
-			url,
-			method: "GET",
-		});
-	},
-
-	getAgentCompletion: (
-			agentId: string,
-			senderId: string,
-			message: string,
-			roomId: UUID,
-			source: string,
-		) => {
-			return fetcher({
-				url: `/agents/${agentId}/message`,
-				method: "POST",
-				body: {
-					text: message,
-					roomId: roomId,
-					senderId,
-					source,
-				},
-			});
-		},
-
-	// Agent Log/Action endpoints
-	getAgentLogs: (agentId: string, options?: { roomId?: UUID; type?: string; count?: number; offset?: number }): Promise<{ success: boolean; data: AgentLog[] }> => {
-		const params = new URLSearchParams();
-		
-		if (options?.roomId) params.append('roomId', options.roomId);
-		if (options?.type) params.append('type', options.type);
-		if (options?.count) params.append('count', options.count.toString());
-		if (options?.offset) params.append('offset', options.offset.toString());
-		
-		return fetcher({
-			url: `/agents/${agentId}/logs${params.toString() ? `?${params.toString()}` : ''}`,
-			method: "GET"
-		});
-	},
-
-	deleteLog: (agentId: string, logId: string): Promise<void> => {
-		return fetcher({
-			url: `/agents/${agentId}/logs/${logId}`,
-			method: "DELETE"
-		});
-	},
-
-	// Method to get all memories for an agent, optionally filtered by room
-	getAgentMemories: (agentId: UUID, roomId?: UUID) => {
-		const url = roomId 
-			? `/agents/${agentId}/rooms/${roomId}/memories` 
-			: `/agents/${agentId}/memories`;
-		
-		return fetcher({
-			url,
-			method: "GET",
-		});
-	},
-
-	// Method to delete a specific memory for an agent
-	deleteAgentMemory: (agentId: UUID, memoryId: string) => {
-		return fetcher({
-			url: `/agents/${agentId}/memories/${memoryId}`,
-			method: "DELETE",
-		});
-	},
-
-	updateAgentMemory: (agentId: UUID, memoryId: string, memoryData: Partial<Memory>) => {
-		return fetcher({
-			url: `/agents/${agentId}/memories/${memoryId}`,
-			method: "PATCH",
-			body: memoryData,
-		});
-	},
->>>>>>> d91d0b86
 };