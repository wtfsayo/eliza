--- conflicted
+++ resolved
@@ -1,42 +1,38 @@
 {
-    "name": "@elizaos/plugin-aptos",
-<<<<<<< HEAD
-    "version": "0.1.9",
-=======
-    "version": "0.1.8-alpha.1",
->>>>>>> 36b9ff12
-    "type": "module",
-    "main": "dist/index.js",
-    "module": "dist/index.js",
-    "types": "dist/index.d.ts",
-    "exports": {
-        "./package.json": "./package.json",
-        ".": {
-            "import": {
-                "@elizaos/source": "./src/index.ts",
-                "types": "./dist/index.d.ts",
-                "default": "./dist/index.js"
-            }
-        }
-    },
-    "files": [
-        "dist"
-    ],
-    "dependencies": {
-        "@aptos-labs/ts-sdk": "^1.26.0",
-        "@elizaos/core": "workspace:*",
-        "bignumber.js": "9.1.2",
-        "node-cache": "5.1.2",
-        "tsup": "8.3.5",
-        "vitest": "2.1.4"
-    },
-    "scripts": {
-        "build": "tsup --format esm --dts",
-        "dev": "tsup --format esm --dts --watch",
-        "test": "vitest run"
-    },
-    "peerDependencies": {
-        "form-data": "4.0.1",
-        "whatwg-url": "7.1.0"
-    }
+	"name": "@elizaos/plugin-aptos",
+	"version": "0.1.9",
+	"type": "module",
+	"main": "dist/index.js",
+	"module": "dist/index.js",
+	"types": "dist/index.d.ts",
+	"exports": {
+		"./package.json": "./package.json",
+		".": {
+			"import": {
+				"@elizaos/source": "./src/index.ts",
+				"types": "./dist/index.d.ts",
+				"default": "./dist/index.js"
+			}
+		}
+	},
+	"files": [
+		"dist"
+	],
+	"dependencies": {
+		"@aptos-labs/ts-sdk": "^1.26.0",
+		"@elizaos/core": "workspace:*",
+		"bignumber.js": "9.1.2",
+		"node-cache": "5.1.2",
+		"tsup": "8.3.5",
+		"vitest": "2.1.4"
+	},
+	"scripts": {
+		"build": "tsup --format esm --dts",
+		"dev": "tsup --format esm --dts --watch",
+		"test": "vitest run"
+	},
+	"peerDependencies": {
+		"form-data": "4.0.1",
+		"whatwg-url": "7.1.0"
+	}
 }