#!/bin/bash

# Check Node.js version
REQUIRED_NODE_VERSION=22
CURRENT_NODE_VERSION=$(node -v | cut -d'.' -f1 | sed 's/v//')

if (( CURRENT_NODE_VERSION < REQUIRED_NODE_VERSION )); then
    echo "Error: Node.js version must be $REQUIRED_NODE_VERSION or higher. Current version is $CURRENT_NODE_VERSION."
    exit 1
fi

# Navigate to the script's directory
cd "$(dirname "$0")"/..

# Check if the packages directory exists
if [ ! -d "packages" ]; then
    echo "Error: 'packages' directory not found."
    exit 1
fi

# Define packages to build in order
PACKAGES=(
    "core"
    "adapter-postgres"
    "adapter-sqlite"
    "adapter-sqljs"
    "adapter-supabase"
    "plugin-buttplug"
    "plugin-node"
    "plugin-trustdb"
    "plugin-solana"
    "plugin-starknet"
    "plugin-conflux"
    "plugin-0g"
    "plugin-bootstrap"
    "plugin-image-generation"
    "plugin-coinbase"
<<<<<<< HEAD
    "plugin-node"
    "plugin-bootstrap"
    "plugin-evm"
    "plugin-image-generation"
=======
    "plugin-tee"
>>>>>>> c46c6b71
    "client-auto"
    "client-direct"
    "client-discord"
    "client-telegram"
    "client-twitter"
)

# Build packages in specified order
for package in "${PACKAGES[@]}"; do
    package_path="packages/$package"

    if [ ! -d "$package_path" ]; then
        echo -e "\033[1mPackage directory '$package' not found, skipping...\033[0m"
        continue
    fi

    echo -e "\033[1mBuilding package: $package\033[0m"
    cd "$package_path" || continue

    if [ -f "package.json" ]; then
        if npm run build; then
            echo -e "\033[1;32mSuccessfully built $package\033[0m\n"
        else
            echo -e "\033[1;31mFailed to build $package\033[0m"
            exit 1
        fi
    else
        echo "No package.json found in $package, skipping..."
    fi

    cd - > /dev/null || exit
done


# Download the latest intiface-engine release from GitHub based on OS (linux/macos/win)
# Determine OS type
OS=""
case "$(uname -s)" in
    Linux*)     OS="linux";;
    Darwin*)    OS="macos";;
    MINGW*|MSYS*|CYGWIN*) OS="win";;
    *)          echo "Unsupported OS"; exit 1;;
esac

echo -e "\033[1mDownloading intiface-engine for $OS...\033[0m"

# Get latest release info from GitHub API
LATEST_RELEASE=$(curl -s https://api.github.com/repos/intiface/intiface-engine/releases/latest)
DOWNLOAD_URL=$(echo "$LATEST_RELEASE" | grep -o "https://.*intiface-engine-$OS-x64-Release\.zip" | head -n 1)

if [ -z "$DOWNLOAD_URL" ]; then
    echo -e "\033[1;31mCould not find download URL for $OS\033[0m"
    exit 1
fi

# Download and extract into packages/plugin-buttplug/intiface-engine
if curl -L "$DOWNLOAD_URL" -o "packages/plugin-buttplug/intiface-engine.zip"; then
    echo -e "\033[1;32mSuccessfully downloaded intiface-engine\033[0m"
    
    # Clean previous installation if exists
    rm -rf packages/plugin-buttplug/intiface-engine
    
    # Extract
    unzip -q packages/plugin-buttplug/intiface-engine.zip -d packages/plugin-buttplug/intiface-engine
    rm packages/plugin-buttplug/intiface-engine.zip
    
    # Make binary executable on Unix-like systems
    if [ "$OS" != "win" ]; then
        chmod +x packages/plugin-buttplug/intiface-engine/intiface-engine
    fi
    
    echo -e "\033[1;32mSuccessfully set up intiface-engine\033[0m"
else
    echo -e "\033[1;31mFailed to download intiface-engine\033[0m"
    exit 1
fi


echo -e "\033[1mBuild process completed.😎\033[0m"<|MERGE_RESOLUTION|>--- conflicted
+++ resolved
@@ -35,14 +35,11 @@
     "plugin-bootstrap"
     "plugin-image-generation"
     "plugin-coinbase"
-<<<<<<< HEAD
     "plugin-node"
     "plugin-bootstrap"
     "plugin-evm"
     "plugin-image-generation"
-=======
     "plugin-tee"
->>>>>>> c46c6b71
     "client-auto"
     "client-direct"
     "client-discord"
